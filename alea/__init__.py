--- conflicted
+++ resolved
@@ -1,12 +1,6 @@
 __version__ = '0.0.0'
 
 from .model import *
-<<<<<<< HEAD
-from . import models
-from .utils import *
-from .parameters import *
-from .simulators import *
-=======
 
 from .models import *
 
@@ -16,5 +10,4 @@
 
 from .simulators import *
 
-from .template_source import *
->>>>>>> aee4080a
+from .template_source import *