from pydoc import locate  # to lookup likelihood class
from typing import List

import yaml
import numpy as np
import scipy.stats as stats
from blueice.likelihood import LogAncillaryLikelihood
from blueice.likelihood import LogLikelihoodSum
from inference_interface import dict_to_structured_array, structured_array_to_dict

from alea.statistical_model import StatisticalModel
from alea.simulators import BlueiceDataGenerator
from alea.utils import adapt_likelihood_config_for_blueice
from alea.parameters import Parameters


class BlueiceExtendedModel(StatisticalModel):
    """
    A statistical model based on blueice likelihoods.

    This class extends the `StatisticalModel` class and provides methods
    for generating data and computing likelihoods based on blueice.

    Args:
        parameter_definition (dict): A dictionary defining the model parameters.
        likelihood_config (dict): A dictionary defining the likelihood.
    """

    def __init__(self, parameter_definition: dict, likelihood_config: dict):
        """Initializes the statistical model.

        Args:
            parameter_definition (dict): A dictionary defining the model parameters.
            likelihood_config (dict): A dictionary defining the likelihood.
        """
        super().__init__(parameter_definition=parameter_definition)
        self._likelihood = self._build_ll_from_config(likelihood_config)
        self.likelihood_names = [t["name"] for t in likelihood_config["likelihood_terms"]]
        self.likelihood_names.append("ancillary_likelihood")
        self.data_generators = self._build_data_generators()

    # TODO analysis_space could be inferred from the data
    # (assert that all sources have the same analysis space)

    @classmethod
    def from_config(cls, config_file_path: str) -> "BlueiceExtendedModel":
        """Initializes the statistical model from a yaml config file.

        Args:
            config_file_path (str): Path to the yaml config file.

        Returns:
            BlueiceExtendedModel: Statistical model.
        """
        with open(config_file_path, "r") as f:
            config = yaml.safe_load(f)
        return cls(**config)

    @property
    def data(self) -> list:
        """Returns the data of the statistical model."""
        return super().data

    @data.setter
    def data(self, data: list):
        """
        Overrides default setter. Will also set the data of the blueice ll.
        Data-sets are expected to be in the form of a list of one
        or more structured arrays-- representing the data-sets of one or more likelihood terms.
        """
        # iterate through all likelihood terms and set the science data in the blueice ll
        # last entry in data are the generate_values
        for d, ll_term in zip(data[:-1], self._likelihood.likelihood_list):
            ll_term.set_data(d)

        self._data = data

    def get_expectation_values(self, **kwargs) -> dict:
        """
        Return total expectation values (summed over all likelihood terms with the same name)
        given a number of named parameters (kwargs)
        """
        ret = dict()
        # ancillary likelihood does not contribute
        for ll in self._likelihood.likelihood_list[:-1]:

            ll_pars = list(ll.rate_parameters.keys()) + list(ll.shape_parameters.keys())
            ll_pars += ["livetime_days"]
            call_args = {k: i for k, i in kwargs.items() if k in ll_pars}

            mus = ll(full_output=True, **call_args)[1]
            for n, mu in zip(ll.source_name_list, mus):
                ret[n] = ret.get(n, 0) + mu
        return ret

    def _build_ll_from_config(self, likelihood_config: dict) -> "LogLikelihoodSum":
        """
        Iterate through all likelihood terms and build blueice ll

        Args:
            likelihood_config (dict): A dictionary defining the likelihood.
        """
        lls = []

        # Iterate through each likelihood term in the configuration
        for config in likelihood_config["likelihood_terms"]:
            likelihood_object = locate(config["likelihood_type"])
            if isinstance(likelihood_config["template_folder"], str):
                template_folder_list = [likelihood_config["template_folder"]]
            elif isinstance(likelihood_config["template_folder"], list):
                template_folder_list = likelihood_config["template_folder"]
            else:
                raise ValueError(
                    "template_folder must be either a string or a list of strings.")

            blueice_config = adapt_likelihood_config_for_blueice(
                config, template_folder_list)
            blueice_config["livetime_days"] = self.parameters[
                blueice_config["livetime_parameter"]].nominal_value
            for p in self.parameters:
                blueice_config[p.name] = blueice_config.get(p.name, p.nominal_value)

            # add all parameters to extra_dont_hash for each source unless it is used:
            for i, source in enumerate(config["sources"]):
                parameters_to_ignore: List[str] = [
                    p.name for p in self.parameters if (
                        p.ptype == "shape") & (p.name not in source["parameters"])]
                # no efficiency affects PDF:
                parameters_to_ignore += [p.name for p in self.parameters if (p.ptype == "efficiency")]
                parameters_to_ignore += source.get("extra_dont_hash_settings", [])

                # ignore all shape parameters known to this model not named specifically in the source:
                blueice_config["sources"][i]["extra_dont_hash_settings"] = parameters_to_ignore

            ll = likelihood_object(blueice_config)

            for source in config["sources"]:

                # Set rate parameters
                rate_parameters = [
                    p for p in source["parameters"] if self.parameters[p].ptype == "rate"]
                if len(rate_parameters) != 1:
                    raise ValueError(
                        f"Source {source['name']} must have exactly one rate parameter.")
                rate_parameter = rate_parameters[0]
                if rate_parameter.endswith("_rate_multiplier"):
                    rate_parameter = rate_parameter.replace("_rate_multiplier", "")
                    ll.add_rate_parameter(rate_parameter, log_prior=None)
                else:
                    raise NotImplementedError(
                        "Only rate multipliers that end on _rate_multiplier"
                        " are currently supported.")

                # Set shape parameters
                shape_parameters = [
                    p for p in source["parameters"] if self.parameters[p].ptype == "shape"]
                if shape_parameters:
                    # TODO: Implement setting shape parameters
                    raise NotImplementedError("Shape parameters are not yet supported.")

                # Set efficiency parameters
                if source.get("apply_efficiency", False):
                    self._set_efficiency(source, ll)

            ll.prepare()
            lls.append(ll)

        # Ancillary likelihood
        ll = CustomAncillaryLikelihood(self.parameters.with_uncertainty)
        lls.append(ll)

        return LogLikelihoodSum(lls, likelihood_weights=likelihood_config["likelihood_weights"])

    def _build_data_generators(self) -> list:
        # last one is AncillaryLikelihood
        # IDEA: Also implement data generator for ancillary ll term.
        return [
            BlueiceDataGenerator(ll_term) for ll_term in self._likelihood.likelihood_list[:-1]]

    def _ll(self, **generate_values) -> float:
        return self._likelihood(**generate_values)

    def _generate_data(self, **generate_values) -> list:
        # generate_values are already filtered and filled by the nominal values\
        # through the generate_data method in the parent class
        science_data = self._generate_science_data(**generate_values)
        ancillary_keys = self.parameters.with_uncertainty.names
        generate_values_anc = {k: v for k, v in generate_values.items() if k in ancillary_keys}
        ancillary_measurements = self._generate_ancillary_measurements(
            **generate_values_anc)
        return science_data + [ancillary_measurements] + [dict_to_structured_array(generate_values)]

    def _generate_science_data(self, **generate_values) -> list:
        science_data = [
            gen.simulate(**generate_values) for gen in self.data_generators]
        return science_data

    def _generate_ancillary_measurements(self, **generate_values) -> dict:
        ancillary_measurements = {}
        anc_ll = self._likelihood.likelihood_list[-1]
        ancillary_generators = anc_ll._get_constraint_functions(**generate_values)
        for name, gen in ancillary_generators.items():
            parameter_meas = gen.rvs()
            # correct parameter_meas if out of bounds
            param = self.parameters[name]
            if not param.value_in_fit_limits(parameter_meas):
                if param.fit_limits[0] is not None and parameter_meas < param.fit_limits[0]:
                    parameter_meas = param.fit_limits[0]
                elif param.fit_limits[1] is not None and parameter_meas > param.fit_limits[1]:
                    parameter_meas = param.fit_limits[1]
            ancillary_measurements[name] = parameter_meas

        return dict_to_structured_array(ancillary_measurements)

    def _set_efficiency(self, source, ll):
        if "efficiency_name" not in source:
            raise ValueError(f"Unspecified efficiency_name for source {source['name']:s}")
        efficiency_name = source["efficiency_name"]

        if efficiency_name not in source["parameters"]:
            raise ValueError(
                f"The efficiency_name for source {source['name']:s}"
                " is not in its parameter list")
        efficiency_parameter = self.parameters[efficiency_name]

        if efficiency_parameter.ptype != "efficiency":
            raise ValueError(f"The parameter {efficiency_name:s} must be an efficiency")
        limits = efficiency_parameter.fit_limits

        if limits[0] < 0:
            raise ValueError(
                f"Efficiency parameters including {efficiency_name:s}"
                " must be constrained to be nonnegative")
        if  ~np.isfinite(limits[1]):
            raise ValueError(
                f"Efficiency parameters including {efficiency_name:s}"
                " must be constrained to be finite")
        ll.add_shape_parameter(efficiency_name, anchors=(limits[0], limits[1]))


class CustomAncillaryLikelihood(LogAncillaryLikelihood):
    """
    Custom ancillary likelihood that can be used to add constraint terms
    for parameters of the likelihood.

    Args:
        parameters (Parameters): Parameters object containing the
            parameters to be constrained.
    """

    def __init__(self, parameters: Parameters):
        """Initialize the CustomAncillaryLikelihood.

        Args:
            parameters (Parameters): Parameters object containing the
                parameters to be constrained.
        """
        self.parameters = parameters
        # check that there are no None values in the uncertainties dict
        if set(self.parameters.uncertainties.keys()) != set(self.parameters.names):
            raise ValueError(
                "The uncertainties dict must contain all parameters as keys.")
        parameter_list = self.parameters.names

        self.constraint_functions = self._get_constraint_functions()
        super().__init__(
            func=self.ancillary_likelihood_sum,
            parameter_list=parameter_list,
            config=self.parameters.nominal_values)

    @property
    def constraint_terms(self) -> dict:
        """
        Dict of all constraint terms (logpdf of constraint functions)
        of the ancillary likelihood.
        """
        return {name: func.logpdf for name, func in self.constraint_functions.items()}

    def set_data(self, d: np.array):
        """
        Set the data of the ancillary likelihood (ancillary measurements).

        Args:
            d (np.array): Data of ancillary measurements, stored as numpy array
        """
        # This results in shifted constraint terms.
<<<<<<< HEAD
        assert set(d.dtype.names) == set(self.parameters.names)
        self.constraint_functions = self._get_constraint_functions(**structured_array_to_dict(d))
=======
        if set(d.keys()) != set(self.parameters.names):
            raise ValueError(
                "The data dict must contain all parameters as keys in CustomAncillaryLikelihood.")
        self.constraint_functions = self._get_constraint_functions(**d)
>>>>>>> a8aa574a

    def ancillary_likelihood_sum(self, evaluate_at: dict) -> float:
        """Return the sum of all constraint terms.

        Args:
            evaluate_at (dict): Values of the ancillary measurements.

        Returns:
            float: Sum of all constraint terms.
        """
        evaluated_constraint_terms = [
            term(evaluate_at[name]) for name, term in self.constraint_terms.items()
        ]
        return np.sum(evaluated_constraint_terms)

    def _get_constraint_functions(self, **generate_values) -> dict:
        central_values = self.parameters(**generate_values)
        constraint_functions = {}
        for name, uncertainty in self.parameters.uncertainties.items():
            param = self.parameters[name]
            if param.relative_uncertainty:
                uncertainty *= param.nominal_value
            if isinstance(uncertainty, float):
                func = stats.norm(
                    central_values[name], uncertainty)
            else:
                # TODO: Implement str-type uncertainties
                NotImplementedError(
                    "Only float uncertainties are supported at the moment.")
            constraint_functions[name] = func
        return constraint_functions<|MERGE_RESOLUTION|>--- conflicted
+++ resolved
@@ -284,15 +284,10 @@
             d (np.array): Data of ancillary measurements, stored as numpy array
         """
         # This results in shifted constraint terms.
-<<<<<<< HEAD
-        assert set(d.dtype.names) == set(self.parameters.names)
-        self.constraint_functions = self._get_constraint_functions(**structured_array_to_dict(d))
-=======
         if set(d.keys()) != set(self.parameters.names):
             raise ValueError(
                 "The data dict must contain all parameters as keys in CustomAncillaryLikelihood.")
         self.constraint_functions = self._get_constraint_functions(**d)
->>>>>>> a8aa574a
 
     def ancillary_likelihood_sum(self, evaluate_at: dict) -> float:
         """Return the sum of all constraint terms.
