from typing import Dict, Literal
import numpy as np
from copy import deepcopy
from scipy.interpolate import interp1d

from inference_interface import template_to_multihist
from blueice import HistogramPdfSource, Source
from blueice.exceptions import PDFNotComputedException

from multihist import Hist1d
from alea.ces_transformation import Transformation

MINIMAL_ENERGY_RESOLUTION = 0.05


def safe_lookup(hist_obj):
    "A Wrapper to make sure the lookup function returns 0 for out-of-range values"
    original_lookup = hist_obj.lookup

    def new_lookup(self, *args):
        if isinstance(self, Hist1d):
            coordinates = np.asarray(args[0])
            in_range = (coordinates >= self.bin_edges[0]) & (coordinates <= self.bin_edges[-1])

            if not in_range.any():
                return np.zeros_like(coordinates)

            clipped_coords = np.clip(coordinates, self.bin_edges[0], self.bin_edges[-1])
            result = original_lookup(clipped_coords)
            result[~in_range] = 0

            return result
        else:
            for i, coords in enumerate(args):
                coords = np.asarray(coords)
                if (coords < self.bin_edges[i][0]).any() or (coords > self.bin_edges[i][-1]).any():
                    return np.zeros_like(coords)
            return original_lookup(*args)

    hist_obj.lookup = new_lookup.__get__(hist_obj)
    return hist_obj


def rebin_interpolate_normalized(hist, new_edges):
    """Rebin a normalized histogram using interpolation, preserving normalization.

    Parameters:
    -----------
    hist : Hist1d
        Input histogram (assumed to be normalized)
    new_edges : array-like
        New bin edges

    Returns:
    --------
    Hist1d
        New histogram with desired binning, properly normalized

    """
    from scipy.interpolate import interp1d
    import numpy as np
    from copy import deepcopy

    # First convert histogram values to density
    density = hist.histogram / hist.bin_volumes()

    # Create interpolation function for the density
    f = interp1d(
        hist.bin_centers,
        density,
        kind="linear",
        bounds_error=False,
        fill_value=(density[0], density[-1]),
    )

    # Get new bin centers
    new_centers = 0.5 * (new_edges[1:] + new_edges[:-1])

    # Interpolate density at new bin centers
    new_density = f(new_centers)

    # Convert back to histogram values
    new_volumes = np.diff(new_edges)
    new_hist = new_density * new_volumes

    # Create new histogram
    result = deepcopy(hist)
    result.histogram = new_hist
    result.bin_edges = new_edges

    # Normalize to ensure total probability is unchanged
    norm = np.sum(result.histogram * result.bin_volumes()) / np.sum(
        hist.histogram * hist.bin_volumes()
    )
    result.histogram = result.histogram / norm

    return result


class CESTemplateSource(HistogramPdfSource):
    def __init__(self, config: Dict, *args, **kwargs):
        """Initialize the TemplateSource."""
        # override the default interpolation method
        if "pdf_interpolation_method" not in config:
            config["pdf_interpolation_method"] = "piecewise"

        # Add essential attributes to cache
        config["cache_attributes"] = config.get("cache_attributes", []) + [
            "ces_space",
            "max_e",
            "min_e",
            #'templatename',
            #'histname',
        ]
        super().__init__(config, *args, **kwargs)

    def _load_inputs(self):
        """Load the inputs needed for a histogram source from the config."""
        self.ces_space = self.config["analysis_space"][0][1]
        self.max_e = np.max(self.ces_space)
        self.min_e = np.min(self.ces_space)
        self.templatename = self.config["template_filename"]
        self.histname = self.config["histname"]

    def _load_true_histogram(self):
        """Load the true spectrum from the template (no transformation applied)"""
        h = template_to_multihist(self.templatename, self.histname, hist_to_read=Hist1d)
        if self.config.get("zero_filling_for_outlier", False):
            bins = h.bin_centers
            inter = interp1d(bins, h.histogram, bounds_error=False, fill_value=0)
            width = self.ces_space[1] - self.ces_space[0]
            new_hist = Hist1d(bins=np.arange(0, self.max_e + width, width))
            new_hist.histogram = inter(new_hist.bin_centers)
            return new_hist
        else:
            return h

    def _check_histogram(self, h: Hist1d):
        """Check if the histogram has expected binning."""
        # We only take 1d histogram in the ces axes
        if not isinstance(h, Hist1d):
            raise ValueError("Only Hist1d object is supported")
        if self.ces_space.ndim != 1:
            raise ValueError("Only 1d analysis space is supported")
        if np.min(h.histogram) < 0:
            raise AssertionError(
                f"There are bins for source {self.templatename} with negative entries."
            )

        # check if the histogram overlaps the analysis space.
        histogram_max = np.max(h.bin_edges)
        histogram_min = np.min(h.bin_edges)
        if self.min_e > histogram_max or self.max_e < histogram_min:
            raise ValueError(
                f"The histogram edge ({histogram_min},{histogram_max}) \
                does not overlap with the analysis space ({self.min_e},{self.max_e}) \
                remove this background please:)"
            )

    def _create_transformation(
        self, transformation_type: Literal["smearing", "bias", "efficiency"]
    ):
        """Create a transformation object based on the transformation type."""
        if self.config.get(f"apply_{transformation_type}", True):
            parameters_key = f"{transformation_type}_parameters"
            model_key = f"{transformation_type}_model"

            if model_key not in self.config:
                raise ValueError(f"{transformation_type.capitalize()} model is not provided")

            if parameters_key not in self.config:
                raise ValueError(f"{transformation_type.capitalize()} parameters are not provided")
            else:
                parameter_list = self.config[parameters_key]
                # to get the values we need to iterate over the list and use self.config.get
                combined_parameter_dict = {k: self.config.get(k) for k in parameter_list}

            # Also take the peak_energy parameter if it is a mono smearing model
            if "mono" in self.config[model_key]:
                combined_parameter_dict["peak_energy"] = self.config["peak_energy"]

            return Transformation(
                parameters=combined_parameter_dict,
                action=transformation_type,
                model=self.config[model_key],
            )
        return None

    def _transform_histogram(self, h: Hist1d):
        """Apply the transformations to the histogram."""
        # Create transformations for efficiency, smearing, and bias
        smearing_transformation = self._create_transformation("smearing")
        bias_transformation = self._create_transformation("bias")
        efficiency_transformation = self._create_transformation("efficiency")

        # Apply the transformations to the histogram
        if smearing_transformation is not None:
            h = smearing_transformation.apply_transformation(h)
        if bias_transformation is not None:
            h = bias_transformation.apply_transformation(h)
        if efficiency_transformation is not None:
            h = efficiency_transformation.apply_transformation(h)
        return h

    def _normalize_histogram(self, h: Hist1d):
        """Normalize the histogram and calculate the rate of the source."""
        # The binning MUST be uniform
        h.histogram = h.histogram.astype(np.float64)

        # Calculate fraction in range for raw histogram
        left_edges = h.bin_edges[:-1]
        right_edges = h.bin_edges[1:]
        outside_index_left = np.where((left_edges < self.min_e))[0]
        outside_index_right = np.where((right_edges > self.max_e))[0]

        # Create a copy of histogram for ROI calculation
        h_roi = h.histogram.copy()

        # Handle edge bins for raw histogram
        if len(outside_index_right) > 0:
            frac_right = (right_edges[outside_index_right[0]] - self.max_e) / (
                right_edges[outside_index_right[0]] - left_edges[outside_index_right[0]]
            )
            h_roi[outside_index_right[0]] *= 1 - frac_right

        if len(outside_index_left) > 0 and self.min_e != 0:
            frac_left = (self.min_e - left_edges[outside_index_left[-1]]) / (
                right_edges[outside_index_left[-1]] - left_edges[outside_index_left[-1]]
            )
            h_roi[outside_index_left[-1]] *= 1 - frac_left

        h_roi[outside_index_left[:-1]] = 0
        h_roi[outside_index_right[1:]] = 0

        # Calculate fraction in range before transformation
        total_integration = np.sum(h.histogram * h.bin_volumes())
        integration_in_roi = np.sum(h_roi * h.bin_volumes())
        self.fraction_in_range = integration_in_roi / total_integration

        # Normalize the histogram
        h.histogram /= total_integration

        # Apply the transformations to the histogram
        h_pre = self._transform_histogram(h)
        # Make a copy for total integral calculation
        h_total = h.histogram.copy()
        total_after_transformation = np.sum(h_total * h.bin_volumes())

        # Re-bin with minimal E_res
        inter_pre = interp1d(
            h_pre.bin_centers, h_pre.histogram, bounds_error=False, fill_value="extrapolate"
        )
        inter_bins = np.linspace(
            h_pre.bin_edges[0],
            h_pre.bin_edges[-1],
            int((h_pre.bin_edges[-1] - h_pre.bin_edges[0]) / MINIMAL_ENERGY_RESOLUTION),
        )
        h = Hist1d(bins=inter_bins)
        h.histogram = np.where(inter_pre(h.bin_centers) < 0, 0, inter_pre(h.bin_centers))

        # Calculate integration after transformation with proper edge treatment
        left_edges = h.bin_edges[:-1]
        right_edges = h.bin_edges[1:]
        outside_index_left = np.where((left_edges < self.min_e))[0]
        outside_index_right = np.where((right_edges > self.max_e))[0]

        if len(outside_index_right) > 0:
            frac_right = (right_edges[outside_index_right[0]] - self.max_e) / (
                right_edges[outside_index_right[0]] - left_edges[outside_index_right[0]]
            )
            h.histogram[outside_index_right[0]] *= 1 - frac_right

        if len(outside_index_left) > 0 and self.min_e != 0:
            frac_left = (self.min_e - left_edges[outside_index_left[-1]]) / (
                right_edges[outside_index_left[-1]] - left_edges[outside_index_left[-1]]
            )
            h.histogram[outside_index_left[-1]] *= 1 - frac_left

        h.histogram[outside_index_left[:-1]] = 0
        h.histogram[outside_index_right[1:]] = 0

        self._bin_volumes = h.bin_volumes()
        self._n_events_histogram = h.similar_blank_histogram()

        integration_after_transformation_in_roi = np.sum(h.histogram * h.bin_volumes())
<<<<<<< HEAD
        
        # Calculate events per year and day - after ROI selection and transformation
        self.events_per_year = self.config["rate_multiplier"]
=======

        # Calculate events per year and day
        self.events_per_year = self.config["rate_multiplier"] * (
            integration_after_transformation_in_roi / integration_after_transformation_in_roi
        )
>>>>>>> ee8038a1
        self.events_per_day = self.events_per_year / 365

        # Normalize final histogram
<<<<<<< HEAD
        return h/integration_after_transformation_in_roi
    
=======
        return h / integration_after_transformation_in_roi

>>>>>>> ee8038a1
    def build_histogram(self):
        """Build the histogram of the source.

        It's always called during the initialization of the source. So the attributes are set here.

        """
        # print("Building histogram")
        self._load_inputs()
        h = self._load_true_histogram()
        self._check_histogram(h)
        h_pdf = self._normalize_histogram(h)
        self._pdf_histogram = h_pdf
        self._pdf_histogram = safe_lookup(self._pdf_histogram)
        self.set_dtype()

    def simulate(self, n_events: int):
        """Simulate events from the source.

        Args:
            n_events (int): The number of events to simulate.

        Returns:
            numpy.ndarray: The simulated events.

        """
        dtype = [
            ("ces", float),
            ("source", int),
        ]
        ret = np.zeros(n_events, dtype=dtype)
        ret["ces"] = self._pdf_histogram.get_random(n_events)
        return ret

    def compute_pdf(self):
        """Compute the PDF of the source."""
        self.build_histogram()
        Source.compute_pdf(self)

    def pdf(self, *args):
        """Interpolate the PDF of the source to return a function."""
        # override the default interpolation method in blueice (RegularGridInterpolator)
        if not self.pdf_has_been_computed:
            raise PDFNotComputedException(
                "%s: Attempt to call a PDF that has not been computed" % self
            )

        method = self.config["pdf_interpolation_method"]

        if method == "linear":
            if not hasattr(self, "_pdf_interpolator"):
                # First call:
                # Construct a linear interpolator between the histogram bins
                self._pdf_interpolator = interp1d(
                    self._pdf_histogram.bin_centers,
                    self._pdf_histogram.histogram,
                )
            bcs = self._pdf_histogram.bin_centers
            clipped_data = np.clip(args, bcs.min(), bcs.max())

            return self._pdf_interpolator(np.transpose(clipped_data))

        elif method == "piecewise":
            return self._pdf_histogram.lookup(*args)

        else:
            raise NotImplementedError("PDF Interpolation method %s not implemented" % method)

    def set_dtype(self):
        """Set the data type of the source."""
        self.dtype = [
            ("ces", float),
            ("source", int),
        ]

    def get_pmf_grid(self):
        # note that each source may have different binning.
        # Here we want to make sure that the binning is always self.ces_space
        # So we need to interpolate the histogram to the self.ces_space
        print("from cache?", self.from_cache)  # Is it True?

        h = rebin_interpolate_normalized(self._pdf_histogram, self.ces_space)
        return h.histogram * h.bin_volumes(), h.similar_blank_histogram().histogram

    @property
    def expected_events(self):
<<<<<<< HEAD
        ret = (self.events_per_day * self.config['livetime_days'] * self.config['rate_multiplier'] * self.fraction_in_range)
=======
        ret = self.events_per_day * self.config["livetime_days"] * self.config["rate_multiplier"]
>>>>>>> ee8038a1
        return ret


class CESMonoenergySource(CESTemplateSource):
    def _load_inputs(self):
        """Load needed inputs for a monoenergetic source from the config."""
        self.ces_space = self.config["analysis_space"][0][1]
        self.max_e = np.max(self.ces_space)
        self.min_e = np.min(self.ces_space)
        try:
            self.mu = self.config["peak_energy"]
        except KeyError:
            raise ValueError("peak_energy is not provided in the config")

    def _load_true_histogram(self):
        """Create a fake histogram with a single peak at the peak energy."""
        number_of_bins = int((self.max_e - self.min_e) / MINIMAL_ENERGY_RESOLUTION)
        h = Hist1d(
            data=np.repeat(self.mu, 1),
            bins=number_of_bins,
            range=(self.min_e, self.max_e),
        )
        h.histogram = h.histogram.astype(np.float64)
        self.config["smearing_model"] = "mono_" + self.config["smearing_model"]
        return h


class CESFlatSource(CESTemplateSource):
    def _load_inputs(self):
        """Load needed inputs for a flat source from the config."""
        self.ces_space = self.config["analysis_space"][0][1]
        self.max_e = np.max(self.ces_space)
        self.min_e = np.min(self.ces_space)

    def _load_true_histogram(self):
        """Create a histogram for the flat source."""
        # Add padding to account for smearing effects at the edge
        padded_min = self.min_e - MINIMAL_ENERGY_RESOLUTION
        padded_max = self.max_e + MINIMAL_ENERGY_RESOLUTION
        number_of_bins = int(
            (self.max_e - self.min_e + 2 * MINIMAL_ENERGY_RESOLUTION) / MINIMAL_ENERGY_RESOLUTION
        )
        # We should NOT extend the hist beyond the analysis range
        # Otherwise the input rate multiplier will be representing the rate in the extended range
        h = Hist1d(
            data=np.linspace(padded_min, padded_max, number_of_bins),
            bins=number_of_bins,
            range=(padded_min, padded_max),  # Match the data range
        )
        h.histogram = np.ones_like(h.histogram, dtype=np.float64)  # Create flat distribution
        return h<|MERGE_RESOLUTION|>--- conflicted
+++ resolved
@@ -283,27 +283,14 @@
         self._n_events_histogram = h.similar_blank_histogram()
 
         integration_after_transformation_in_roi = np.sum(h.histogram * h.bin_volumes())
-<<<<<<< HEAD
         
-        # Calculate events per year and day - after ROI selection and transformation
+        # Calculate events per year and day, before ROI and transformation
         self.events_per_year = self.config["rate_multiplier"]
-=======
-
-        # Calculate events per year and day
-        self.events_per_year = self.config["rate_multiplier"] * (
-            integration_after_transformation_in_roi / integration_after_transformation_in_roi
-        )
->>>>>>> ee8038a1
         self.events_per_day = self.events_per_year / 365
 
         # Normalize final histogram
-<<<<<<< HEAD
         return h/integration_after_transformation_in_roi
     
-=======
-        return h / integration_after_transformation_in_roi
-
->>>>>>> ee8038a1
     def build_histogram(self):
         """Build the histogram of the source.
 
@@ -389,11 +376,7 @@
 
     @property
     def expected_events(self):
-<<<<<<< HEAD
         ret = (self.events_per_day * self.config['livetime_days'] * self.config['rate_multiplier'] * self.fraction_in_range)
-=======
-        ret = self.events_per_day * self.config["livetime_days"] * self.config["rate_multiplier"]
->>>>>>> ee8038a1
         return ret
 
 
