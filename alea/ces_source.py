--- conflicted
+++ resolved
@@ -208,7 +208,6 @@
         # Only from min_e to max_e
         left_edges = h.bin_edges[:-1]
         right_edges = h.bin_edges[1:]
-<<<<<<< HEAD
         outside_index_left = np.where((left_edges < self.min_e))[0]
         outside_index_right= np.where((right_edges > self.max_e))[0]
         #outside_index = np.where((left_edges <= self.min_e) | (right_edges >= self.max_e))
@@ -223,13 +222,9 @@
                 h.histogram[outside_index_left[-1]] *= (1-frac_left)
         h.histogram[outside_index_left[:-1]] = 0
         h.histogram[outside_index_right[1:]] = 0
-=======
-        outside_index = np.where((left_edges < self.min_e) | (right_edges > self.max_e))
-        h.histogram[outside_index] = 0
         
         # create a new histogram with self.ces_space as the binning
         h = rebin_interpolate_normalized(h, self.ces_space)
->>>>>>> 72cc0b91
 
         self._bin_volumes = h.bin_volumes()
         self._n_events_histogram = h.similar_blank_histogram()
