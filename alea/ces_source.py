from typing import Dict, Literal
import numpy as np
from copy import deepcopy
from scipy.interpolate import interp1d

from inference_interface import template_to_multihist
from blueice import HistogramPdfSource, Source
from blueice.exceptions import PDFNotComputedException

from multihist import Hist1d
from alea.ces_transformation import Transformation

MINIMAL_ENERGY_RESOLUTION = 0.05


def safe_lookup(hist_obj):
    "A Wrapper to make sure the lookup function returns 0 for out-of-range values"
    original_lookup = hist_obj.lookup

    def new_lookup(self, *args):
        if isinstance(self, Hist1d):
            coordinates = np.asarray(args[0])
            in_range = (coordinates >= self.bin_edges[0]) & (coordinates <= self.bin_edges[-1])

            if not in_range.any():
                return np.zeros_like(coordinates)

            clipped_coords = np.clip(coordinates, self.bin_edges[0], self.bin_edges[-1])
            result = original_lookup(clipped_coords)
            result[~in_range] = 0

            return result
        else:
            for i, coords in enumerate(args):
                coords = np.asarray(coords)
                if (coords < self.bin_edges[i][0]).any() or (coords > self.bin_edges[i][-1]).any():
                    return np.zeros_like(coords)
            return original_lookup(*args)

    hist_obj.lookup = new_lookup.__get__(hist_obj)
    return hist_obj


def rebin_interpolate_normalized(hist, new_edges):
    """Rebin a normalized histogram using interpolation, preserving normalization.

    Parameters:
    -----------
    hist : Hist1d
        Input histogram (assumed to be normalized)
    new_edges : array-like
        New bin edges

    Returns:
    --------
    Hist1d
        New histogram with desired binning, properly normalized

    """
    from scipy.interpolate import interp1d
    import numpy as np
    from copy import deepcopy

    # First convert histogram values to density
    density = hist.histogram / hist.bin_volumes()

    # Create interpolation function for the density
    f = interp1d(
        hist.bin_centers,
        density,
        kind="linear",
        bounds_error=False,
        fill_value=(density[0], density[-1]),
    )

    # Get new bin centers
    new_centers = 0.5 * (new_edges[1:] + new_edges[:-1])

    # Interpolate density at new bin centers
    new_density = f(new_centers)

    # Convert back to histogram values
    new_volumes = np.diff(new_edges)
    new_hist = new_density * new_volumes

    # Create new histogram
    result = deepcopy(hist)
    result.histogram = new_hist
    result.bin_edges = new_edges

    # Normalize to ensure total probability is unchanged
    norm = np.sum(result.histogram * result.bin_volumes()) / np.sum(
        hist.histogram * hist.bin_volumes()
    )
    result.histogram = result.histogram / norm

    return result


class CESTemplateSource(HistogramPdfSource):
    def __init__(self, config: Dict, *args, **kwargs):
        """Initialize the TemplateSource."""
        # override the default interpolation method
        if "pdf_interpolation_method" not in config:
            config["pdf_interpolation_method"] = "piecewise"

        # Add essential attributes to cache
        config["cache_attributes"] = config.get("cache_attributes", []) + [
            "ces_space",
            "max_e",
            "min_e",
            "fraction_in_range",
            "fraction_efficiency_loss",
        ]
        super().__init__(config, *args, **kwargs)

    def _load_inputs(self):
        """Load the inputs needed for a histogram source from the config."""
        self.ces_space = self.config["analysis_space"][0][1]
        self.max_e = np.max(self.ces_space)
        self.min_e = np.min(self.ces_space)
        self.templatename = self.config["template_filename"]
        self.histname = self.config["histname"]

        # Initialize fractions
        self.fraction_in_range = 1.0
        self.fraction_efficiency_loss = 1.0

    def _load_true_histogram(self):
        """Load the true spectrum from the template (no transformation applied)"""
        h = template_to_multihist(self.templatename, self.histname, hist_to_read=Hist1d)
        if self.config.get("zero_filling_for_outlier", False):
            bins = h.bin_centers
            inter = interp1d(bins, h.histogram, bounds_error=False, fill_value=0)
            width = self.ces_space[1] - self.ces_space[0]
            new_hist = Hist1d(bins=np.arange(0, self.max_e + width, width))
            new_hist.histogram = inter(new_hist.bin_centers)
            return new_hist
        else:
            return h

    def _check_histogram(self, h: Hist1d):
        """Check if the histogram has expected binning."""
        # We only take 1d histogram in the ces axes
        if not isinstance(h, Hist1d):
            raise ValueError("Only Hist1d object is supported")
        if self.ces_space.ndim != 1:
            raise ValueError("Only 1d analysis space is supported")
        if np.min(h.histogram) < 0:
            raise AssertionError(
                f"There are bins for source {self.templatename} with negative entries."
            )

        # check if the histogram overlaps the analysis space.
        histogram_max = np.max(h.bin_edges)
        histogram_min = np.min(h.bin_edges)
        if self.min_e > histogram_max or self.max_e < histogram_min:
            raise ValueError(
                f"The histogram edge ({histogram_min},{histogram_max}) \
                does not overlap with the analysis space ({self.min_e},{self.max_e}) \
                remove this background please:)"
            )

    def _create_transformation(
        self, transformation_type: Literal["smearing", "bias", "efficiency"]
    ):
        """Create a transformation object based on the transformation type."""
        if self.config.get(f"apply_{transformation_type}", True):
            parameters_key = f"{transformation_type}_parameters"
            model_key = f"{transformation_type}_model"

            if model_key not in self.config:
                raise ValueError(f"{transformation_type.capitalize()} model is not provided")

            if parameters_key not in self.config:
                raise ValueError(f"{transformation_type.capitalize()} parameters are not provided")
            else:
                parameter_list = self.config[parameters_key]
                # to get the values we need to iterate over the list and use self.config.get
                combined_parameter_dict = {k: self.config.get(k) for k in parameter_list}

            # Also take the peak_energy parameter if it is a mono smearing model
            if "mono" in self.config[model_key]:
                combined_parameter_dict["peak_energy"] = self.config["peak_energy"]

            return Transformation(
                parameters=combined_parameter_dict,
                action=transformation_type,
                model=self.config[model_key],
            )
        return None

    def _transform_histogram(self, h: Hist1d):
        """Apply the transformations to the histogram."""
        # Create transformations for efficiency, smearing, and bias
        smearing_transformation = self._create_transformation("smearing")
        bias_transformation = self._create_transformation("bias")
        efficiency_transformation = self._create_transformation("efficiency")

        # Apply the transformations to the histogram
        if smearing_transformation is not None:
            h = smearing_transformation.apply_transformation(h)
        if bias_transformation is not None:
            h = bias_transformation.apply_transformation(h)

        # Calculate fraction in range for raw histogram
        left_edges = h.bin_edges[:-1]
        right_edges = h.bin_edges[1:]
        outside_index_left = np.where((left_edges < self.min_e))[0]
        outside_index_right = np.where((right_edges > self.max_e))[0]

        if efficiency_transformation is not None:
            temp_histogram = deepcopy(h)
            h = efficiency_transformation.apply_transformation(h)

            # Update the masks after efficiency applied
            left_edges = h.bin_edges[:-1]
            right_edges = h.bin_edges[1:]
            outside_index_left = np.where((left_edges < self.min_e))[0]
            outside_index_right = np.where((right_edges > self.max_e))[0]

            # Create masks for the bins within analysis range
            within_range_mask = (left_edges >= self.min_e) & (right_edges <= self.max_e)

            # Handle edge bins partially within range
            if len(outside_index_left) > 0 and self.min_e != 0:
                within_range_mask[outside_index_left[-1]] = True

            if len(outside_index_right) > 0:
                within_range_mask[outside_index_right[0]] = True

            # Calculate efficiency loss only for bins within analysis range
            bins_in_range_before = np.sum(temp_histogram.histogram[within_range_mask] *
                                        temp_histogram.bin_volumes()[within_range_mask])
            bins_in_range_after = np.sum(h.histogram[within_range_mask] *
                                        h.bin_volumes()[within_range_mask])

            self.fraction_efficiency_loss = bins_in_range_after / bins_in_range_before

        # Create a copy of histogram for ROI calculation
        h_roi = h.histogram.copy()

        # Handle edge bins for raw histogram
        if len(outside_index_right) > 0:
            frac_right = (right_edges[outside_index_right[0]] - self.max_e) / (
                right_edges[outside_index_right[0]] - left_edges[outside_index_right[0]]
            )
            h_roi[outside_index_right[0]] *= 1 - frac_right

        if len(outside_index_left) > 0 and self.min_e != 0:
            frac_left = (self.min_e - left_edges[outside_index_left[-1]]) / (
                right_edges[outside_index_left[-1]] - left_edges[outside_index_left[-1]]
            )
            h_roi[outside_index_left[-1]] *= 1 - frac_left

        h_roi[outside_index_left[:-1]] = 0
        h_roi[outside_index_right[1:]] = 0

        # Calculate fraction in range after applying efficiency
        total_integration = np.sum(h.histogram * h.bin_volumes())
        integration_in_roi = np.sum(h_roi * h.bin_volumes())
        self.fraction_in_range = integration_in_roi / total_integration
<<<<<<< HEAD
        
=======
<<<<<<< HEAD

=======

        if efficiency_transformation is not None:
            temp_histogram = deepcopy(h)
            h = efficiency_transformation.apply_transformation(h)

            # Create masks for the bins within analysis range
            within_range_mask = (left_edges >= self.min_e) & (right_edges <= self.max_e)

            # Handle edge bins partially within range
            if len(outside_index_left) > 0 and self.min_e != 0:
                within_range_mask[outside_index_left[-1]] = True

            if len(outside_index_right) > 0:
                within_range_mask[outside_index_right[0]] = True

            # Calculate efficiency loss only for bins within analysis range
            bins_in_range_before = np.sum(
                temp_histogram.histogram[within_range_mask]
                * temp_histogram.bin_volumes()[within_range_mask]
            )
            bins_in_range_after = np.sum(
                h.histogram[within_range_mask] * h.bin_volumes()[within_range_mask]
            )

            self.fraction_efficiency_loss = bins_in_range_after / bins_in_range_before
>>>>>>> dcda9fe32ea0fdba81f2f33e01f1651d3730463e
>>>>>>> c08edcc4
        return h / np.sum(h.histogram * h.bin_volumes())

    def _rebin_histogram(self, h_pre):
        """Re-bin the histogram with minimal energy resolution."""
        # Re-bin with minimal E_res
        inter_pre = interp1d(
            h_pre.bin_centers, h_pre.histogram, bounds_error=False, fill_value="extrapolate"
        )
        inter_bins = np.linspace(
            h_pre.bin_edges[0],
            h_pre.bin_edges[-1],
            int((h_pre.bin_edges[-1] - h_pre.bin_edges[0]) / MINIMAL_ENERGY_RESOLUTION),
        )
        h = Hist1d(bins=inter_bins)
        h.histogram = np.where(inter_pre(h.bin_centers) < 0, 0, inter_pre(h.bin_centers))

        # Calculate edge indices for treatment
        left_edges = h.bin_edges[:-1]
        right_edges = h.bin_edges[1:]
        outside_index_left = np.where((left_edges < self.min_e))[0]
        outside_index_right = np.where((right_edges > self.max_e))[0]

        return h, left_edges, right_edges, outside_index_left, outside_index_right

    def _apply_edge_treatment(
        self, h, left_edges, right_edges, outside_index_left, outside_index_right
    ):
        """Apply proper edge treatment to histogram bins outside the ROI."""
        if len(outside_index_right) > 0:
            frac_right = (right_edges[outside_index_right[0]] - self.max_e) / (
                right_edges[outside_index_right[0]] - left_edges[outside_index_right[0]]
            )
            h.histogram[outside_index_right[0]] *= 1 - frac_right

        if len(outside_index_left) > 0 and self.min_e != 0:
            frac_left = (self.min_e - left_edges[outside_index_left[-1]]) / (
                right_edges[outside_index_left[-1]] - left_edges[outside_index_left[-1]]
            )
            h.histogram[outside_index_left[-1]] *= 1 - frac_left

        h.histogram[outside_index_left[:-1]] = 0
        h.histogram[outside_index_right[1:]] = 0

        return h

    def _normalize_histogram(self, h: Hist1d):
        """Normalize the histogram and calculate the rate of the source."""
        # The binning MUST be uniform
        h.histogram = h.histogram.astype(np.float64)

        # Normalize the histogram
        total_integration = np.sum(h.histogram * h.bin_volumes())
        h.histogram /= total_integration

        # Apply the transformations to the histogram
        h_pre = self._transform_histogram(h)

        # Call the new rebinning function
        h, left_edges, right_edges, outside_index_left, outside_index_right = self._rebin_histogram(
            h_pre
        )

        # Call the new edge treatment function
        h = self._apply_edge_treatment(
            h, left_edges, right_edges, outside_index_left, outside_index_right
        )

        self._bin_volumes = h.bin_volumes()
        self._n_events_histogram = h.similar_blank_histogram()

        integration_after_transformation_in_roi = np.sum(h.histogram * h.bin_volumes())

        # Calculate events per year and day, before ROI and transformation
        # Input rate multiplier should be in events per year per ton
        self.events_per_year = self.config["rate_multiplier"] * self.config["fiducial_mass"]
        self.events_per_day = self.events_per_year / 365

        # Normalize final histogram
        return h / integration_after_transformation_in_roi

    def build_histogram(self):
        """Build the histogram of the source.

        It's always called during the initialization of the source. So the attributes are set here.

        """
        # print("Building histogram")
        self._load_inputs()
        h = self._load_true_histogram()
        self._check_histogram(h)
        h_pdf = self._normalize_histogram(h)
        self._pdf_histogram = h_pdf
        self._pdf_histogram = safe_lookup(self._pdf_histogram)
        self.set_dtype()

    def simulate(self, n_events: int):
        """Simulate events from the source.

        Args:
            n_events (int): The number of events to simulate.

        Returns:
            numpy.ndarray: The simulated events.

        """
        dtype = [
            ("ces", float),
            ("source", int),
        ]
        ret = np.zeros(n_events, dtype=dtype)
        ret["ces"] = self._pdf_histogram.get_random(n_events)
        return ret

    def compute_pdf(self):
        """Compute the PDF of the source."""
        self.build_histogram()
        Source.compute_pdf(self)

    def pdf(self, *args):
        """Interpolate the PDF of the source to return a function."""
        # override the default interpolation method in blueice (RegularGridInterpolator)
        if not self.pdf_has_been_computed:
            raise PDFNotComputedException(
                "%s: Attempt to call a PDF that has not been computed" % self
            )

        method = self.config["pdf_interpolation_method"]

        if method == "linear":
            if not hasattr(self, "_pdf_interpolator"):
                # First call:
                # Construct a linear interpolator between the histogram bins
                self._pdf_interpolator = interp1d(
                    self._pdf_histogram.bin_centers,
                    self._pdf_histogram.histogram,
                )
            bcs = self._pdf_histogram.bin_centers
            clipped_data = np.clip(args, bcs.min(), bcs.max())

            return self._pdf_interpolator(np.transpose(clipped_data))

        elif method == "piecewise":
            return self._pdf_histogram.lookup(*args)

        else:
            raise NotImplementedError("PDF Interpolation method %s not implemented" % method)

    def set_dtype(self):
        """Set the data type of the source."""
        self.dtype = [
            ("ces", float),
            ("source", int),
        ]

    def get_pmf_grid(self):
        # note that each source may have different binning.
        # Here we want to make sure that the binning is always self.ces_space
        # So we need to interpolate the histogram to the self.ces_space
        print("from cache?", self.from_cache)  # Is it True?

        h = rebin_interpolate_normalized(self._pdf_histogram, self.ces_space)
        return h.histogram * h.bin_volumes(), h.similar_blank_histogram().histogram

    def _calculate_expected_events(self):
        # The expected events MUST include the efficiency loss and fraction_in_range
        # For CES source we DON'T use the efficiency application in defaulf blueice
        return (
            self.events_per_day
            * self.config["livetime_days"]
            * self.config["rate_multiplier"]
            # * self.config["fiducial_mass"]
            * self.fraction_in_range
            * self.fraction_efficiency_loss
        )

    @property
    def expected_events(self):
        return self._calculate_expected_events()

    def get_expected_events_with_debug(self):
        ret = self._calculate_expected_events()
        print("Expected events calculation:")
        print(f"  events_per_day: {self.events_per_day}")
        print(f"  livetime_days: {self.config['livetime_days']}")
        # print(f"  fiducial_mass: {self.config['fiducial_mass']}")
        print(f"  rate_multiplier: {self.config['rate_multiplier']}")
        print(f"  fraction_in_range: {self.fraction_in_range}")
        print(f"  fraction_efficiency_loss: {self.fraction_efficiency_loss}")
        print(f"  result: {ret}")
        return ret


class CESMonoenergySource(CESTemplateSource):
    def _load_inputs(self):
        """Load needed inputs for a monoenergetic source from the config."""
        self.ces_space = self.config["analysis_space"][0][1]
        self.max_e = np.max(self.ces_space)
        self.min_e = np.min(self.ces_space)
        try:
            self.mu = self.config["peak_energy"]
        except KeyError:
            raise ValueError("peak_energy is not provided in the config")

    def _load_true_histogram(self):
        """Create a fake histogram with a single peak at the peak energy."""
        number_of_bins = int((self.max_e - self.min_e) / MINIMAL_ENERGY_RESOLUTION)
        h = Hist1d(
            data=np.repeat(self.mu, 1),
            bins=number_of_bins,
            range=(self.min_e, self.max_e),
        )
        h.histogram = h.histogram.astype(np.float64)
        self.config["smearing_model"] = "mono_" + self.config["smearing_model"]
        return h

    def _normalize_histogram(self, h: Hist1d):
        """For mono-energetic source, fraction_in_range is simply 1 or 0 depending on whether the
        peak energy is within ROI."""
        # Check if peak energy is in ROI
        if self.min_e <= self.mu <= self.max_e:
            self.fraction_in_range = 1.0
        else:
            self.fraction_in_range = 0.0

        # Normalize the histogram
        h.histogram = h.histogram.astype(np.float64)
        total_integration = np.sum(h.histogram * h.bin_volumes())
        if total_integration > 0:
            h.histogram /= total_integration

        # Apply the transformations
        h = self._transform_histogram(h)

        # Set up attributes needed by the base class
        self._bin_volumes = h.bin_volumes()
        self._n_events_histogram = h.similar_blank_histogram()

        # Calculate events per year and day, before ROI and transformation
        self.events_per_year = self.config["rate_multiplier"] * self.config["fiducial_mass"]
        self.events_per_day = self.events_per_year / 365

        return h


class CESFlatSource(CESTemplateSource):
    def _load_inputs(self):
        """Load needed inputs for a flat source from the config."""
        self.ces_space = self.config["analysis_space"][0][1]
        self.max_e = np.max(self.ces_space)
        self.min_e = np.min(self.ces_space)
        self.fraction_in_range = 1.0
        self.fraction_efficiency_loss = 1.0

    def _load_true_histogram(self):
        """Create a histogram for the flat source."""
        # Add padding to account for smearing effects at the edge
        padded_min = self.min_e - MINIMAL_ENERGY_RESOLUTION
        padded_max = self.max_e + MINIMAL_ENERGY_RESOLUTION
        number_of_bins = int(
            (self.max_e - self.min_e + 2 * MINIMAL_ENERGY_RESOLUTION) / MINIMAL_ENERGY_RESOLUTION
        )
        # We should NOT extend the hist beyond the analysis range
        # Otherwise the input rate multiplier will be representing the rate in the extended range
        h = Hist1d(
            data=np.linspace(padded_min, padded_max, number_of_bins),
            bins=number_of_bins,
            range=(padded_min, padded_max),  # Match the data range
        )
        h.histogram = np.ones_like(h.histogram, dtype=np.float64)  # Create flat distribution
        return h<|MERGE_RESOLUTION|>--- conflicted
+++ resolved
@@ -260,39 +260,7 @@
         total_integration = np.sum(h.histogram * h.bin_volumes())
         integration_in_roi = np.sum(h_roi * h.bin_volumes())
         self.fraction_in_range = integration_in_roi / total_integration
-<<<<<<< HEAD
         
-=======
-<<<<<<< HEAD
-
-=======
-
-        if efficiency_transformation is not None:
-            temp_histogram = deepcopy(h)
-            h = efficiency_transformation.apply_transformation(h)
-
-            # Create masks for the bins within analysis range
-            within_range_mask = (left_edges >= self.min_e) & (right_edges <= self.max_e)
-
-            # Handle edge bins partially within range
-            if len(outside_index_left) > 0 and self.min_e != 0:
-                within_range_mask[outside_index_left[-1]] = True
-
-            if len(outside_index_right) > 0:
-                within_range_mask[outside_index_right[0]] = True
-
-            # Calculate efficiency loss only for bins within analysis range
-            bins_in_range_before = np.sum(
-                temp_histogram.histogram[within_range_mask]
-                * temp_histogram.bin_volumes()[within_range_mask]
-            )
-            bins_in_range_after = np.sum(
-                h.histogram[within_range_mask] * h.bin_volumes()[within_range_mask]
-            )
-
-            self.fraction_efficiency_loss = bins_in_range_after / bins_in_range_before
->>>>>>> dcda9fe32ea0fdba81f2f33e01f1651d3730463e
->>>>>>> c08edcc4
         return h / np.sum(h.histogram * h.bin_volumes())
 
     def _rebin_histogram(self, h_pre):
