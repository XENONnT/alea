from pydantic import BaseModel, validator
from typing import Dict, Optional, Any, Literal, Callable, Iterable
import numpy as np
from scipy import stats
from copy import deepcopy
from multihist import Hist1d


def energy_res(energy, a=25.8, b=1.429):
    """Return energy resolution in keV.

    :param energy: true energy in keV :return: energy resolution in keV

    """
    # Reference for the values of a,b:
    # xenon:xenonnt:analysis:ntsciencerun0:g1g2_update#standard_gaussian_vs_skew-gaussian_yue
    return (np.sqrt(energy) * a + energy * b) / 100


def smearing_mono_gaussian(
    hist: Any,
    smearing_a: float,
    smearing_b: float,
    peak_energy: float,
    bins: Optional[Iterable[float]] = None,
):

    if bins is None:
        # create an emptyzero histogram with the same binning as the input histogram
        data = stats.norm.pdf(
<<<<<<< HEAD
            hist.bin_centers,
            loc=peak_energy,
            scale=energy_res(peak_energy, smearing_a, smearing_b),
=======
            hist.bin_centers, loc=peak_energy, scale=energy_res(peak_energy, smearing_a, smearing_b)
>>>>>>> 740462d8
        )
        hist_smeared = Hist1d(data=np.zeros_like(data), bins=hist.bin_edges)
        hist_smeared.histogram = data
    else:
        # use the bins that set by the user
        bins = np.array(bins)
        bin_centers = 0.5 * (bins[1:] + bins[:-1])
        data = stats.norm.pdf(
<<<<<<< HEAD
            bin_centers,
            loc=peak_energy,
            scale=energy_res(peak_energy, smearing_a, smearing_b),
=======
            bin_centers, loc=peak_energy, scale=energy_res(peak_energy, smearing_a, smearing_b)
>>>>>>> 740462d8
        )
        # create an empty histogram with the user-defined binning
        hist_smeared = Hist1d(data=np.zeros_like(data), bins=bins)
        hist_smeared.histogram = data

    return hist_smeared


def smearing_hist_gaussian(
    hist: Any,
    smearing_a: float,
    smearing_b: float,
    bins: Optional[Iterable[float]] = None,
):
    """Smear a histogram. This allows for non-uniform histogram binning.

    :param hist: the spectrum we want to smear :param bins: bin edges of the returned spectrum
    :return: smeared histogram in the same unit as input spectrum

    """
    assert isinstance(hist, Hist1d), "Only Hist1d object is supported"
    if bins is None:
        # set the bins to the bin edges of the input histogram
        bins = hist.bin_edges
    bins = np.array(bins)

    e_true_s, rates, bin_volumes = hist.bin_centers, hist.histogram, hist.bin_volumes()
    mask = np.where(e_true_s > 0)
    e_true_s = e_true_s[mask]
    rates = rates[mask]
    bin_volumes = bin_volumes[mask]

    e_smeared_s = 0.5 * (bins[1:] + bins[:-1])
    smeared = np.zeros_like(e_smeared_s)

    for idx, e_smeared in enumerate(e_smeared_s):
        probs = (
            stats.norm.pdf(
                e_smeared,
                loc=e_true_s,
                scale=energy_res(e_true_s, smearing_a, smearing_b),
            )
            * bin_volumes
        )
        smeared[idx] = np.sum(probs * rates)

    hist_smeared = Hist1d.from_histogram(smeared, bins)

    return hist_smeared


def biasing_hist_arctan(hist: Any, A: float = 0.01977, k: float = 0.01707):
    """Apply a constant bias to a histogram.

    :param hist: the spectrum we want to apply the bias to :param bias: the bias to apply to the
    spectrum :return: the spectrum with the bias applied

    """
    assert isinstance(hist, Hist1d), "Only Hist1d object is supported"
    true_energy = hist.bin_centers
    h_bias = deepcopy(hist)
    bias_derivative = A * k / (1 + k**2 * true_energy**2)
    h_bias.histogram *= 1 / (1 + bias_derivative)
    return h_bias


def efficiency_hist_constant(hist: Any, efficiency: float):
    """Apply a constant efficiency to a histogram.

    :param hist: the spectrum we want to apply the efficiency to :param efficiency: the efficiency
    to apply to the spectrum :return: the spectrum with the efficiency applied

    """
    assert isinstance(hist, Hist1d), "Only Hist1d object is supported"
    assert 0 <= efficiency <= 1, "Efficiency must be between 0 and 1"
    hist.histogram = hist.histogram * efficiency
    return hist


MODELS: Dict[str, Dict[str, Callable]] = {
    "smearing": {
        "gaussian": smearing_hist_gaussian,
        "mono_gaussian": smearing_mono_gaussian,
    },
    "bias": {"arctan": biasing_hist_arctan},
    "efficiency": {
        "constant": efficiency_hist_constant,
    },
}


# input: model name, parameters, transformation mode
class Transformation(BaseModel):
    parameters: Dict[str, float]
    action: Literal["smearing", "bias", "efficiency"]
    model: str

    @validator("model")
    @classmethod
    def check_model(cls, v, values):
        if v not in MODELS[values["action"]]:
            raise ValueError(f"Model {v} not found for action {values['action']}")
        return v

    def apply_transformation(self, histogram: Hist1d):
        chosen_model = MODELS[self.action][self.model]
        return chosen_model(histogram, **self.parameters)<|MERGE_RESOLUTION|>--- conflicted
+++ resolved
@@ -28,13 +28,9 @@
     if bins is None:
         # create an emptyzero histogram with the same binning as the input histogram
         data = stats.norm.pdf(
-<<<<<<< HEAD
             hist.bin_centers,
             loc=peak_energy,
             scale=energy_res(peak_energy, smearing_a, smearing_b),
-=======
-            hist.bin_centers, loc=peak_energy, scale=energy_res(peak_energy, smearing_a, smearing_b)
->>>>>>> 740462d8
         )
         hist_smeared = Hist1d(data=np.zeros_like(data), bins=hist.bin_edges)
         hist_smeared.histogram = data
@@ -43,13 +39,9 @@
         bins = np.array(bins)
         bin_centers = 0.5 * (bins[1:] + bins[:-1])
         data = stats.norm.pdf(
-<<<<<<< HEAD
             bin_centers,
             loc=peak_energy,
             scale=energy_res(peak_energy, smearing_a, smearing_b),
-=======
-            bin_centers, loc=peak_energy, scale=energy_res(peak_energy, smearing_a, smearing_b)
->>>>>>> 740462d8
         )
         # create an empty histogram with the user-defined binning
         hist_smeared = Hist1d(data=np.zeros_like(data), bins=bins)
