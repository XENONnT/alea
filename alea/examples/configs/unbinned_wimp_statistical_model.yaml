--- conflicted
+++ resolved
@@ -133,8 +133,6 @@
         named_parameters:
           - wimp_mass
         template_filename: wimp{wimp_mass:d}gev_template.ii.h5
-<<<<<<< HEAD
-        apply_efficiency: True
         efficiency_name: signal_efficiency
 
 # just for illusrative purposes, the default values are shown here.
@@ -145,7 +143,4 @@
   max_index_fitting_iter: 10
   minimizer_routine: "migrad"
   minuit_strategy: 1
-  refit_invalid: True
-=======
-        efficiency_name: signal_efficiency
->>>>>>> a6da2f58
+  refit_invalid: True