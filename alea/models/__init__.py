--- conflicted
+++ resolved
@@ -1,6 +1,2 @@
-<<<<<<< HEAD
-=======
 from .gaussian_model import *
-
->>>>>>> aee4080a
 from .blueice_extended_model import *