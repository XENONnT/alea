--- conflicted
+++ resolved
@@ -342,11 +342,8 @@
         # Iterate through each likelihood term in the configuration
         for config in likelihood_config["likelihood_terms"]:
             blueice_config = self._process_blueice_config(config, template_folder_list)
-<<<<<<< HEAD
             blueice_config["source_wise_interpolation"] = config.get("source_wise_interpolation", True)
             print(blueice_config["source_wise_interpolation"])
-=======
->>>>>>> 46075597
 
             likelihood_class = cast(Callable, locate(config["likelihood_type"]))
             if likelihood_class is None:
