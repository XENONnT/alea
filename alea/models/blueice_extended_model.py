import warnings
from typing import List, Dict, Callable, Optional, Union, cast
from pydoc import locate
import itertools
from copy import deepcopy

from tqdm import tqdm
import numpy as np
import scipy.stats as stats
from blueice.likelihood import LogAncillaryLikelihood, LogLikelihoodSum
from inference_interface import dict_to_structured_array, structured_array_to_dict

from alea.model import StatisticalModel
from alea.parameters import Parameters
from alea.simulators import BlueiceDataGenerator
from alea.utils import ReadOnlyDict
from alea.utils import adapt_likelihood_config_for_blueice, get_template_folder_list, load_yaml


class BlueiceExtendedModel(StatisticalModel):
    """A statistical model based on blueice likelihoods.

    This class extends the ``StatisticalModel`` class and provides methods
    for generating data and computing likelihoods based on blueice.

    Attributes:
        parameters (Parameters): Parameters object containing the parameters of the model.
        data (dict): Data of the statistical model.
        is_data_set (bool): Whether data is set.
        _likelihood (LogLikelihoodSum): A blueice LogLikelihoodSum instance.
        likelihood_names (list): List of likelihood names.
        livetime_parameter_names (list): List of the name of the livetime of each term,
            None if not specified
        data_generators (list): List of data generators for each likelihood term.

    Args:
        parameter_definition (dict): A dictionary defining the model parameters.
        likelihood_config (dict): A dictionary defining the likelihood.

    Todo:
        analysis_space could be inferred from the data
        (assert that all sources have the same analysis_space)

    """

    def __init__(self, parameter_definition: dict, likelihood_config: dict, **kwargs):
        """Initializes the statistical model.

        Args:
            parameter_definition (dict): A dictionary defining the model parameters.
            likelihood_config (dict): A dictionary defining the likelihood.

        """
        super().__init__(parameter_definition=parameter_definition, **kwargs)
        self._likelihood = self._build_ll_from_config(
            likelihood_config, template_path=kwargs.get("template_path", None)
        )
        self.likelihood_names = [t["name"] for t in likelihood_config["likelihood_terms"]]
        self.likelihood_names.append("ancillary")
        self.livetime_parameter_names = [
            t.get("livetime_parameter", None) for t in likelihood_config["likelihood_terms"]
        ]
        self.livetime_parameter_names += [None]  # ancillary likelihood
        self.data_generators = self._build_data_generators()
        self._set_default_ptype()

    @classmethod
    def from_config(cls, config_file_path: str, **kwargs) -> "BlueiceExtendedModel":
        """Initializes the statistical model from a yaml config file.

        Args:
            config_file_path (str): Path to the yaml config file.

        Returns:
            BlueiceExtendedModel: Statistical model.

        """
        config = load_yaml(config_file_path)
        return cls(**{**config, **kwargs})

    @property
    def data(self) -> Union[dict, list]:
        """Return the data of the statistical model."""
        return super().data

    @data.setter
    def data(self, data: Union[dict, list]):
        """Overrides default setter. Will also set the data of the blueice ll. Data-sets are
        expected to be in the form of a list of one or more structured arrays representing the data-
        sets of one or more likelihood terms.

        Args:
            data (dict or list): Data of the statistical model.
                If data is a list, it must be a list of length len(self.likelihood_names) + 1.

        Raises:
            Warning: If data is not a list of length len(self.likelihood_names) + 1.

        Caution:
            The self._data is read-only, so you can not change the data after it is set.
            In order to change the data, you have to set the data again, using self.data = ***.

        """
        # iterate through all likelihood terms and set the science data in the blueice ll
        # last entry in data are the generate_values
        if isinstance(data, list):
            if len(data) != len(self.likelihood_names) + 1:
                if len(data) == len(self.likelihood_names):
                    warnings.warn(
                        f"If data is not a list of length {len(self.likelihood_names) + 1}, "
                        f"only the science data and ancillary will be set."
                    )
                else:
                    raise ValueError(
                        "You should at least provide data for all likelihood terms, "
                        "including science data and ancillary."
                    )
            data = dict(zip((self.likelihood_names + ["generate_values"])[: len(data)], data))
        for i, (dataset_name, d) in enumerate(data.items()):
            if dataset_name != "generate_values":
                ll_term = self.likelihood_list[i]
                if dataset_name != ll_term.pdf_base_config["name"]:
                    raise ValueError("Likelihood names do not match.")
                ll_term.set_data(d)

        self._data = ReadOnlyDict(data)
        self.is_data_set = True

    def get_source_name_list(self, likelihood_name: str) -> list:
        """Return a list of source names for a given likelihood term. The order is the same as used
        in the ``source`` column of the data, so this can be used to map the indices provided in the
        data to a source name.

        Args:
            likelihood_name (str): Name of the likelihood.

        Returns:
            list: List of source names.

        """
        ll_index = self.likelihood_names.index(likelihood_name)
        return self.likelihood_list[ll_index].source_name_list

    @property
    def all_source_names(self) -> list:
        """Return a set of possible source names from all likelihood terms.

        Args:
            likelihood_name (str): Name of the likelihood.
        Returns:
            set: set of source names.

        """
        source_names = set(
            itertools.chain.from_iterable([ll.source_name_list for ll in self.likelihood_list[:-1]])
        )
        return sorted(source_names)

    @property
    def likelihood_list(self) -> List:
        """Return a list of likelihood terms."""
        return self._likelihood.likelihood_list

    @property
    def likelihood_parameters(self) -> List:
        """Return a list of likelihood parameters."""
        return self._likelihood.likelihood_parameters

    def get_expectation_values(self, per_likelihood_term=False, **kwargs) -> dict:
        """Return total expectation values (summed over all likelihood terms with the same name)
        given a number of named parameters (kwargs)

        Args:
            per_likelihood_term (bool): If True, return expectation values
                per likelihood term. Otherwise, sum each source over all likelihood terms.
            kwargs: Named parameters

        Returns:
            dict: Dictionary of expectation values. If per_likelihood_term is True, the dictionary
                has the form {likelihood_name: {source_name: expectation_value, ...}, ...}.

        Todo:
            Make a self.likelihood_temrs dict with the likelihood names as keys and
            the corresponding likelihood terms as values.

        """
        ret = cast(Dict[str, Dict[str, float]], {})
        # prepare generate_values
        if not self.parameters.values_in_fit_limits(**kwargs):
            raise ValueError("Values are not within fit limits")
        generate_values = self.parameters(**kwargs)

        # ancillary likelihood does not contribute
        for ll_name, lt_name in zip(
            self.likelihood_names[:-1],
            self.livetime_parameter_names,
        ):
            ret[ll_name] = {}
            ll_index = self.likelihood_names.index(ll_name)
            lt = generate_values.get(lt_name, None)
            # compute the mus
            self.data_generators[ll_index].compute_pdfs_and_mus(**generate_values, livetime_days=lt)
            mus = self.data_generators[ll_index].mus
            for n, mu in zip(self.likelihood_list[ll_index].source_name_list, mus):
                ret[ll_name][n] = mu
            # sort by source name
            ret[ll_name] = dict(sorted(ret[ll_name].items(), key=lambda item: item[0]))
        if not per_likelihood_term:
            # sum over sources with same names of all likelihood terms
            ret = {
                n: sum([ret[ll_name].get(n, 0.0) for ll_name in ret.keys()])  # type: ignore
                for n in self.all_source_names
            }

        return ret

    def get_source_histograms(self, likelihood_name: str, expected_events=False, **kwargs) -> dict:
        """Return the pdfs or histograms of all sources for a given likelihood term.

        Args:
            likelihood_name (str): Name of the likelihood term.
            expected_events (bool): If True, return the histograms containing
                the number of expected events.
            kwargs: Named parameters.

        Returns:
            dict: Dictionary containing a multihist object for each source.

        """
        if likelihood_name not in self.likelihood_names:
            raise ValueError(f"Likelihood {likelihood_name} not found.")
        elif likelihood_name == "ancillary":
            raise ValueError("No source histograms for ancillary likelihood.")

        ll_index = self.likelihood_names.index(likelihood_name)

        # prepare generate_values
        if not self.parameters.values_in_fit_limits(**kwargs):
            raise ValueError("Values are not within fit limits")
        generate_values = self.parameters(**kwargs)
        lt_name = self.livetime_parameter_names[ll_index]
        # change keyof lt_name to "livetime_days" if it is in the generate_values
        if lt_name in generate_values:
            generate_values["livetime_days"] = generate_values.pop(lt_name)

        # compute the pdfs
        self.data_generators[ll_index].compute_pdfs_and_mus(**generate_values)
        source_histograms = deepcopy(self.data_generators[ll_index].source_histograms)

        if expected_events:
            mus = self.data_generators[ll_index].mus
            for source_name, hist in source_histograms.items():
                source_index = self.get_source_name_list(likelihood_name).index(source_name)
                hist.histogram *= mus[source_index]
        # for unbinned likelihoods we need to divide by the bin volumes
        elif not expected_events and not self.data_generators[ll_index].binned:
            for hist in source_histograms.values():
                hist.histogram /= hist.bin_volumes()

        # sort the source_histograms by source name
        source_histograms = dict(sorted(source_histograms.items(), key=lambda item: item[0]))

        return source_histograms

    def _process_blueice_config(self, config, template_folder_list):
        """Process the blueice config from config."""
        pdf_base_config = adapt_likelihood_config_for_blueice(config, template_folder_list)
        # Add the likelihood name to the base configuration
        likelihood_name = config.get("name", "")
        pdf_base_config["likelihood_name"] = likelihood_name
        pdf_base_config["livetime_days"] = self.parameters[
            pdf_base_config["livetime_parameter"]
        ].nominal_value
        pdf_base_config["fiducial_mass"] = (
            self.parameters[pdf_base_config["fiducial_mass_parameter"]].nominal_value
            if "fiducial_mass_parameter" in pdf_base_config
            else 1
        )
        for p in self.parameters:
            # adding the nominal rate values will screw things up in blueice!
            # So here we're just adding the nominal values of all other parameters
            if p.ptype != "rate":
                pdf_base_config[p.name] = pdf_base_config.get(p.name, p.nominal_value)

        # sanity checks
        for source in config["sources"]:
            if "name" not in source:
                raise ValueError("No name specified for source.")
            if "parameters" not in source:
                raise ValueError(f"No parameters specified for source {source['name']}.")
            if set(source.get("named_parameters", [])) - set(source["parameters"]):
                raise ValueError(
                    f"Named parameters {source['named_parameters']} are not all in the "
                    f"parameter list {source['parameters']} of source {source['name']}."
                )

        # add all parameters to extra_dont_hash for each source unless it is used:
        for i, source in enumerate(config["sources"]):
            parameters_to_ignore = self._get_parameters_to_ignore(source)
            # ignore all shape parameters known to this model not named specifically
            # in the source:
            pdf_base_config["sources"][i]["extra_dont_hash_settings"] = parameters_to_ignore

        # get blueice likelihood_config if it's given
        likelihood_config = config.get("likelihood_config", None)

        source_wise_interpolation = config.get("source_wise_interpolation", True)

        if source_wise_interpolation and likelihood_config:
            if likelihood_config.get("morpher") == "IndexMorpher":
                raise ValueError("Source-wise interpolation is not yet supported for IndexMorpher.")

        blueice_config = {
            "pdf_base_config": pdf_base_config,
            "likelihood_config": likelihood_config,
            "source_wise_interpolation": source_wise_interpolation,
        }
        return blueice_config

    def _get_parameters_to_ignore(self, source):
        parameters_to_ignore: List[str] = [
            p.name
            for p in self.parameters
            if (p.ptype in ["shape", "index", "needs_reinit"])
            and (p.name not in source["parameters"])
        ]
        # no efficiency affects PDF:
        parameters_to_ignore += [p.name for p in self.parameters if (p.ptype == "efficiency")]
        parameters_to_ignore += source.get("extra_dont_hash_settings", [])
        return parameters_to_ignore

    def _build_ll_from_config(
        self, likelihood_config: dict, template_path: Optional[str] = None
    ) -> "LogLikelihoodSum":
        """Iterate through all likelihood terms and build blueice likelihood instances.

        Args:
            likelihood_config (dict): A dictionary defining the likelihood.

        Returns:
            LogLikelihoodSum: A blueice LogLikelihoodSum instance.

        """
        lls = []

        template_folder_list = get_template_folder_list(
            likelihood_config, extra_template_path=template_path
        )

        # Iterate through each likelihood term in the configuration
        for config in likelihood_config["likelihood_terms"]:
            blueice_config = self._process_blueice_config(config, template_folder_list)
            blueice_config["source_wise_interpolation"] = config.get(
                "source_wise_interpolation", True
            )
            print(blueice_config["source_wise_interpolation"])

            likelihood_class = cast(Callable, locate(config["likelihood_type"]))
            if likelihood_class is None:
                raise ValueError(f"Could not find {config['likelihood_type']}!")
            ll = likelihood_class(**blueice_config)

            for source in config["sources"]:
                # set rate parameters
                rate_parameters = [
                    p for p in source["parameters"] if self.parameters[p].ptype == "rate"
                ]
                if len(rate_parameters) != 1:
                    raise ValueError(
                        f"Source {source['name']} must have exactly one rate parameter."
                    )
                rate_parameter = rate_parameters[0]
                if rate_parameter.endswith("_rate_multiplier"):
                    rate_parameter = rate_parameter.replace("_rate_multiplier", "")
                    # The ancillary term is handled in CustomAncillaryLikelihood
                    ll.add_rate_parameter(rate_parameter, log_prior=None)
                else:
                    raise NotImplementedError(
                        "Only rate multipliers that end on _rate_multiplier"
                        " are currently supported."
                    )

                # set efficiency parameters
                if source.get("efficiency_name", None):
                    self._set_efficiency(source, ll)

                # set shape parameters
                shape_parameters = [
                    p
                    for p in source["parameters"]
                    if self.parameters[p].ptype in ["shape", "index"]
                ]
                for p in shape_parameters:
                    anchors = self.parameters[p].blueice_anchors
                    if anchors is None:
                        raise ValueError(f"Shape parameter {p} does not have any anchors.")
                    # The ancillary term is handled in CustomAncillaryLikelihood
                    ll.add_shape_parameter(p, anchors=anchors, log_prior=None)

            n_cores = config.get("n_cores", 1)
            if n_cores == 1:
                ll.prepare()
            else:
                ll.prepare(n_cores=n_cores)
            lls.append(ll)

        # ancillary likelihood
        ll = CustomAncillaryLikelihood(self.parameters.with_uncertainty)
        lls.append(ll)

        likelihood_weights = likelihood_config.get("likelihood_weights", None)
        return LogLikelihoodSum(lls, likelihood_weights=likelihood_weights)

    def _build_data_generators(self) -> list:
        """Build data generators for all likelihood terms.

        Returns:
            list: List of data generators for each likelihood term.

        Todo:
            Also implement data generator for ancillary ll term.

        """
        # last one is AncillaryLikelihood
        data_generators = []
        for ll_term in tqdm(self.likelihood_list[:-1], desc="building data generators"):
            methods = [s.config["pdf_interpolation_method"] for s in ll_term.base_model.sources]
            # make sure that all sources have the same pdf_interpolation_method
            if len(set(methods)) != 1:
                raise ValueError("All sources must have the same pdf_interpolation_method.")
            method = methods[0]
            if method == "piecewise":
                data_generators.append(BlueiceDataGenerator(ll_term))
            elif method == "linear":
                raise NotImplementedError(
                    "Linear interpolation is not yet supported."
                    " Choose piecewise as pdf_interpolation_method."
                )
            else:
                raise ValueError(f"Unknown pdf_interpolation_method {method}.")
        return data_generators

    def _ll(self, **generate_values) -> float:
        livetime_days = [generate_values.get(ln, None) for ln in self.livetime_parameter_names]
        return self._likelihood(livetime_days=livetime_days, **generate_values)

    def _generate_data(self, **generate_values) -> dict:
        """Generate data for all likelihood terms and ancillary likelihood.

        Keyword Args:
            generate_values (dict): A dictionary of parameter values.

        Returns:
            dict: A dict of data-sets,
            with key of the likelihood term name, "ancillary" and "generate_values".

        """
        # generate_values are already filtered and filled by the nominal values
        data = self._generate_science_data(**generate_values)
        ancillary_keys = self.parameters.with_uncertainty.names
        generate_values_anc = {k: v for k, v in generate_values.items() if k in ancillary_keys}
        data["ancillary"] = self._generate_ancillary(**generate_values_anc)
        data["generate_values"] = dict_to_structured_array(generate_values)
        return data

    def store_data(self, file_name, data_list, data_name_list=None, metadata=None):
        """Store data in a file.

        Append the generate_values to the data_name_list.

        """
        if data_name_list is None:
            data_name_list = self.likelihood_names + ["generate_values"]
        super().store_data(file_name, data_list, data_name_list, metadata)

    def _generate_science_data(self, **generate_values) -> dict:
        """Generate the science data for all likelihood terms except the ancillary likelihood."""
        livetime_days = [generate_values.get(ln, None) for ln in self.livetime_parameter_names]
        science_data = [
            gen.simulate(livetime_days=lt, **generate_values)
            for gen, lt in zip(self.data_generators, livetime_days)
        ]
        return dict(zip(self.likelihood_names[:-1], science_data))

    def _generate_ancillary(self, **generate_values) -> dict:
        """Generate data for the ancillary likelihood.

        Keyword Args:
            generate_values (dict): A dictionary of parameter values.

        Returns:
            numpy.array: A numpy structured array of ancillary measurements.

        """
        ancillary = {}
        anc_ll = self.likelihood_list[-1]
        ancillary_generators = anc_ll._get_constraint_functions(**generate_values)
        for name, gen in ancillary_generators.items():
            parameter_meas = gen.rvs()
            # correct parameter_meas if out of bounds
            param = self.parameters[name]
            if not param.value_in_fit_limits(parameter_meas):
                if param.fit_limits[0] is not None and parameter_meas < param.fit_limits[0]:
                    parameter_meas = param.fit_limits[0]
                elif param.fit_limits[1] is not None and parameter_meas > param.fit_limits[1]:
                    parameter_meas = param.fit_limits[1]
            ancillary[name] = parameter_meas

        return dict_to_structured_array(ancillary)

    def _set_efficiency(self, source: dict, ll):
        """Set the efficiency of a source in the blueice ll.

        Args:
            source (dict): A dictionary defining the source.
            ll (LogLikelihood): A blueice LogLikelihood instance.

        Raises:
            ValueError: If the efficiency_name is not specified in the source.

        """
        if "efficiency_name" not in source:
            raise ValueError(f"Unspecified efficiency_name for source {source['name']:s}")
        efficiency_name = source["efficiency_name"]

        if efficiency_name not in source["parameters"]:
            raise ValueError(
                f"The efficiency_name for source {source['name']:s} is not in its parameter list"
            )
        efficiency_parameter = self.parameters[efficiency_name]

        if efficiency_parameter.ptype != "efficiency":
            raise ValueError(f"The parameter {efficiency_name:s} must be an efficiency")
        limits = efficiency_parameter.fit_limits

        if limits[0] < 0:
            raise ValueError(
                f"Efficiency parameters including {efficiency_name:s}"
                " must be constrained to be nonnegative"
            )
        if ~np.isfinite(limits[1]):
            raise ValueError(
                f"Efficiency parameters including {efficiency_name:s}"
                " must be constrained to be finite"
            )
        ll.add_shape_parameter(efficiency_name, anchors=(limits[0], limits[1]))

    def _set_default_ptype(self):
        """Check if all parameters have a ptype that is in the list of allowed ptypes.

        If no ptype is specified, set the default ptype "needs_reinit".

        """
        allowed_ptypes = [
            "rate",
            "shape",
            "index",
            "efficiency",
            "livetime",
            "needs_reinit",
        ]
        default_ptype = "needs_reinit"
        for p in self.parameters:
            if p.ptype is None:
                p.ptype = default_ptype
            elif p.ptype not in allowed_ptypes:
                raise ValueError(
                    f"Parameter {p.name} has ptype {p.ptype} which is not in the list of "
                    f"allowed ptypes: {allowed_ptypes}."
                )

    def store_real_data(self, file_name: str, real_data_list: list, metadata=None):
        """Store real data in a file with toydata format.

        Args:
            file_name (str): Name of the file.
            real_data_list (list): List of np.array of real data.

        """
        # check if real_data_list has the correct length
        if len(real_data_list) != len(self.likelihood_names) - 1:
            raise ValueError(
                f"real_data_list must have length {len(self.likelihood_names) - 1} "
                f"according to the number of likelihood terms in the model, "
                f"but has length {len(real_data_list)}."
            )
        # check if the dtypes of the real data match the dtypes of the data generators
        expected_dtypes = [np.dtype(gen.dtype) for gen in self.data_generators]
        if any([r_d.dtype != e_d for r_d, e_d in zip(real_data_list, expected_dtypes)]):
            raise ValueError(
                "The dtypes of the real data do not match the dtypes of the data generators."
            )
        # set ancillary_measurements to nominal values
        _ancillary = self.parameters.with_uncertainty.nominal_values
        if None in _ancillary.values():
            raise ValueError(
                "The nominal values of the ancillary measurements are not set. "
                "Please provide nominal values for all ancillary measurements."
            )
        ancillary = dict_to_structured_array(_ancillary)
        # combine all data
        data_name_list = self.likelihood_names
        data_list = real_data_list + [ancillary]
        real_data = [dict(zip(data_name_list, data_list))]
        self.store_data(file_name, real_data, self.likelihood_names, metadata=metadata)


class CustomAncillaryLikelihood(LogAncillaryLikelihood):
    """Custom ancillary likelihood that can be used to add constraint terms for parameters of the
    likelihood.

    Attributes:
        parameters (Parameters): Parameters object containing the parameters to be constrained.
        constraint_functions (dict): Dict of constraint functions for all ancillary parameters.

    """

    def __init__(self, parameters: Parameters):
        """Initialize the CustomAncillaryLikelihood."""
        self.parameters = parameters
        # check that there are no None values in the uncertainties dict
        if set(self.parameters.uncertainties.keys()) != set(self.parameters.names):
            raise ValueError("The uncertainties dict must contain all parameters as keys.")
        parameter_list = self.parameters.names

        self.constraint_functions = self._get_constraint_functions()
        super().__init__(
            func=self.ancillary_sum,
            parameter_list=parameter_list,
            config=self.parameters.nominal_values,
        )
        self.pdf_base_config["name"] = "ancillary"

    @property
    def constraint_terms(self) -> dict:
        """Dict of all constraint terms (logpdf of constraint functions) of the ancillary
        likelihood.

        Returns:
            dict: Dict of all constraint terms function.

        """
        return {name: func.logpdf for name, func in self.constraint_functions.items()}

    def set_data(self, d: np.array):
        """Set the data of the ancillary likelihood (ancillary measurements).

        Args:
            d (numpy.array): Data of ancillary measurements, stored as numpy array.

        """
        # This results in shifted constraint terms.
        d_dict = structured_array_to_dict(d)
        if set(d_dict.keys()) != set(self.parameters.names):
            raise ValueError(
                "The data dict must contain all parameters as keys in CustomAncillaryLikelihood. "
                f"But {set(d_dict.keys())} is provided and "
                f"{set(self.parameters.names)} is expected."
            )
        self.constraint_functions = self._get_constraint_functions(**d_dict)

    def ancillary_sum(self, evaluate_at: dict) -> float:
        """Return the sum of all constraint terms.

        Args:
            evaluate_at (dict): Values of the ancillary measurements.

        Returns:
            float: Sum of all constraint terms.

        """
        evaluated_constraint_terms = [
            term(evaluate_at[name]) for name, term in self.constraint_terms.items()
        ]
        return np.sum(evaluated_constraint_terms)

    def _get_constraint_functions(self, **generate_values) -> dict:
        """Get callable constraint functions for all ancillary parameters.

        Keyword Args:
            generate_values (dict): A dictionary of parameter values.

        Returns:
            dict: Dict of constraint functions for all ancillary parameters.

        Todo:
            Implement str-type uncertainties.

        """
        central_values = self.parameters(**generate_values)
        constraint_functions = {}
        for name, uncertainty in self.parameters.uncertainties.items():
            if isinstance(uncertainty, (float, int)):
                param = self.parameters[name]
                if param not in self.parameters.from_sideband:
                    if param.relative_uncertainty:
                        if param.nominal_value is None:
                            raise ValueError(
                                f"Relative uncertainty of parameter {name} is set to {uncertainty} "
                                "but nominal value is None. "
                                "Please provide a nominal value."
                            )
                        if param.nominal_value == 0:
                            warnings.warn(
                                f"Relative uncertainty of parameter {name} is set to {uncertainty} "
                                "but nominal value is 0. "
                                "This will result in a relative uncertainty of 0."
                            )
                        uncertainty *= param.nominal_value
                    func = stats.norm(central_values[name], uncertainty)
                else:
                    central_values[name] = central_values[name] * param.n_sideband
<<<<<<< HEAD
                    func = stats.gamma(central_values[name] + 1, scale=1/uncertainty)
                
=======
                    func = stats.gamma(central_values[name] + 1, scale=1 / uncertainty)

>>>>>>> 86ba5a7e
            elif hasattr(uncertainty, "logpdf") and hasattr(uncertainty, "rvs"):
                warnings.warn(
                    f"Uncertainty of {name} is a string-based uncertainty. "
                    "It is frozen and its argument(s) cannot be changed as ancillary measurement."
                )
                func = uncertainty
            else:
                raise NotImplementedError(
                    f"Uncertainty {uncertainty} is not understandable. "
                    "Only float, int, and scipy.stats distributions are supported."
                )
            constraint_functions[name] = func
        return constraint_functions<|MERGE_RESOLUTION|>--- conflicted
+++ resolved
@@ -710,13 +710,8 @@
                     func = stats.norm(central_values[name], uncertainty)
                 else:
                     central_values[name] = central_values[name] * param.n_sideband
-<<<<<<< HEAD
-                    func = stats.gamma(central_values[name] + 1, scale=1/uncertainty)
-                
-=======
                     func = stats.gamma(central_values[name] + 1, scale=1 / uncertainty)
 
->>>>>>> 86ba5a7e
             elif hasattr(uncertainty, "logpdf") and hasattr(uncertainty, "rvs"):
                 warnings.warn(
                     f"Uncertainty of {name} is a string-based uncertainty. "
