import warnings
<<<<<<< HEAD
from typing import Any, Dict, List, Optional, Tuple
import pandas as pd
=======
from typing import Any, Dict, List, Tuple, Iterator, Optional, Union, cast
>>>>>>> 35e4c7c6

# These imports are needed to evaluate the uncertainty string
import numpy  # noqa: F401
import scipy  # noqa: F401

from alea.utils import within_limits, clip_limits


class Parameter:
    """Represents a single parameter with its properties.

    Attributes:
        name (str): The name of the parameter.
        nominal_value (float, optional (default=None)): The nominal value of the parameter.
        fittable (bool, optional (default=None)):
            Indicates if the parameter is fittable or always fixed.
        ptype (str, optional (default=None)): The ptype of the parameter.
        uncertainty (float or str, optional (default=None)): The uncertainty of the parameter.
            If a string, it can be evaluated as a numpy or
            scipy function to define non-gaussian constraints.
        relative_uncertainty (bool, optional (default=None)):
            Indicates if the uncertainty is relative to the nominal_value.
        blueice_anchors (list, optional (default=None)): Anchors for blueice template morphing.
        fit_limits (Tuple[float, float], optional (default=None)):
            The limits for fitting the parameter.
        parameter_interval_bounds (Tuple[float, float], optional (default=None)):
            Limits for computing confidence intervals
        fit_guess (float, optional (default=None)): The initial guess for fitting the parameter.
        description (str, optional (default=None)): A description of the parameter.

    """

    def __init__(
        self,
        name: str,
        nominal_value: Optional[float] = None,
        fittable: bool = True,
        ptype: Optional[str] = None,
        uncertainty: Optional[Union[float, str]] = None,
        relative_uncertainty: Optional[bool] = None,
        blueice_anchors: Optional[List] = None,
        fit_limits: Optional[Tuple[float, float]] = None,
        parameter_interval_bounds: Optional[Tuple[float, float]] = None,
        fit_guess: Optional[float] = None,
        description: Optional[str] = None,
    ):
        """Initialise a parameter."""
        self.name = name
        self.nominal_value = nominal_value
        self.fittable = fittable
        self.ptype = ptype
        self.uncertainty = uncertainty
        self.relative_uncertainty = relative_uncertainty
        self.blueice_anchors = blueice_anchors
        self.fit_limits = fit_limits
        self.parameter_interval_bounds = parameter_interval_bounds
        self.fit_guess = fit_guess
        self.description = description

    def __repr__(self) -> str:
        parameter_str = ", ".join([f"{k}={v}" for k, v in self.__dict__.items() if v is not None])
        _repr = f"{self.__class__.__module__}.{self.__class__.__qualname__}"
        _repr += f"({parameter_str})"
        return _repr

    @property
    def uncertainty(self) -> Any:
        """Return the uncertainty of the parameter.

        If the uncertainty is a string, it can be evaluated as a numpy or scipy function.

        """
        if isinstance(self._uncertainty, str):
            # Evaluate the uncertainty if it's a string starting with "scipy." or "numpy."
            if self._uncertainty.startswith("scipy.") or self._uncertainty.startswith("numpy."):
                return eval(self._uncertainty)
            else:
                raise ValueError(
                    f"Uncertainty string '{self._uncertainty}'"
                    " must start with 'scipy.' or 'numpy.'"
                )
        else:
            return self._uncertainty

    @uncertainty.setter
    def uncertainty(self, value: Union[float, str]) -> None:
        self._uncertainty = value

    @property
    def fit_guess(self) -> Optional[float]:
        """Return the initial guess for fitting the parameter."""
        # make sure to only return fit_guess if fittable
        if self._fit_guess is not None and not self.fittable:
            raise ValueError(f"Parameter {self.name} is not fittable, but has a fit_guess.")
        else:
            return self._fit_guess

    @fit_guess.setter
    def fit_guess(self, value: Optional[float]) -> None:
        self._fit_guess = value

    @property
    def parameter_interval_bounds(self) -> Optional[Tuple[float, float]]:
        # make sure to only return parameter_interval_bounds if fittable
        if self._parameter_interval_bounds is not None and not self.fittable:
            raise ValueError(
                f"Parameter {self.name} is not fittable, but has a parameter_interval_bounds."
            )
        else:
            # print warning when value contains None
            value = self._parameter_interval_bounds
            self._check_parameter_interval_bounds(value)
            return clip_limits(value)

    @parameter_interval_bounds.setter
    def parameter_interval_bounds(self, value: Optional[Tuple[float, float]]) -> None:
        self._parameter_interval_bounds = value

    def __eq__(self, other: object) -> bool:
        """Return True if all attributes are equal."""
        if isinstance(other, Parameter):
            return all(getattr(self, k) == getattr(other, k) for k in self.__dict__)
        else:
            return False

    def value_in_fit_limits(self, value: float) -> bool:
        """Returns True if value is within fit_limits."""
        return within_limits(value, self.fit_limits)

    def _check_parameter_interval_bounds(self, value):
        """Check if parameter_interval_bounds is within fit_limits and is not None."""
        if (value is None) or (value[0] is None) or (value[1] is None):
            warnings.warn(
                f"parameter_interval_bounds not defined for parameter {self.name}. "
                "This may cause numerical overflow when calculating confidential interval."
            )
        value = clip_limits(value)
        if not (self.value_in_fit_limits(value[0]) and self.value_in_fit_limits(value[1])):
            raise ValueError(
                f"parameter_interval_bounds {value} not within "
                f"fit_limits {self.fit_limits} for parameter {self.name}."
            )


class Parameters:
    """Represents a collection of parameters.

    Attributes:
        names (List[str]): A list of parameter names.
        fit_guesses (Dict[str, float]): A dictionary of fit guesses.
        fit_limits (Dict[str, float]): A dictionary of fit limits.
        fittable (List[str]): A list of parameter names which are fittable.
        not_fittable (List[str]): A list of parameter names which are not fittable.
        uncertainties (Dict[str, float or Any]): A dictionary of parameter uncertainties.
        with_uncertainty (Parameters): A Parameters object with parameters with
            a not-NaN uncertainty.
        nominal_values (Dict[str, float]): A dictionary of parameter nominal values.
        parameters (Dict[str, Parameter]): A dictionary to store the parameters,
            with parameter name as key.

    """

    def __init__(self):
        """Initialise a collection of parameters."""
        self.parameters = cast(Dict[str, Parameter], {})

    def __iter__(self) -> Iterator[Parameter]:
        """Return an iterator over the parameters.

        Each iteration return a Parameter object.

        """
        return iter(self.parameters.values())

    @classmethod
    def from_config(cls, config: Dict[str, dict]):
        """Creates a Parameters object from a configuration dictionary.

        Args:
            config (dict): A dictionary of parameter configurations.

        Returns:
            Parameters: The created Parameters object.

        """
        parameters = cls()
        for name, param_config in config.items():
            parameter = Parameter(name=name, **param_config)
            parameters.add_parameter(parameter)
        return parameters

    @classmethod
    def from_list(cls, names: List[str]):
        """Creates a Parameters object from a list of parameter names. Everything else is set to
        default values.

        Args:
            names (List[str]): List of parameter names.

        Returns:
            Parameters: The created Parameters object.

        """
        parameters = cls()
        for name in names:
            parameter = Parameter(name)
            parameters.add_parameter(parameter)
        return parameters

    def __repr__(self) -> str:
        parameter_str = ", ".join(self.names)
        _repr = f"{self.__class__.__module__}.{self.__class__.__qualname__}"
        _repr += f"({parameter_str})"
        return _repr

    def __str__(self) -> str:
        """Return an overview table of all parameters."""
        par_list = []
        for p in self:
            par_dict = {}
            for k, v in p.__dict__.items():
                # replace hidden attributes with non-hidden properties
                if k.startswith("_"):
                    par_dict[k[1:]] = v
                else:
                    par_dict[k] = v
            par_list.append(par_dict)

        df = pd.DataFrame(par_list)
        # make name column the index
        df.set_index("name", inplace=True)
        df.index.name = None

        return df.to_string()

    def add_parameter(self, parameter: Parameter) -> None:
        """Adds a Parameter object to the Parameters collection.

        Args:
            parameter (Parameter): The Parameter object to add.

        Raises:
            ValueError: If the parameter name already exists.

        """
        if parameter.name in self.names:
            raise ValueError(f"Parameter {parameter.name} already exists.")
        self.parameters[parameter.name] = parameter

    @property
    def names(self) -> List[str]:
        """A list of parameter names."""
        return list(self.parameters.keys())

    @property
    def fit_guesses(self) -> Dict[str, float]:
        """A dictionary of fit guesses."""
        return {
            name: param.fit_guess
            for name, param in self.parameters.items()
            if param.fit_guess is not None
        }

    @property
    def fit_limits(self) -> Dict[str, float]:
        """A dictionary of fit limits."""
        return {
            name: param.fit_limits
            for name, param in self.parameters.items()
            if param.fit_limits is not None
        }

    @property
    def fittable(self) -> List[str]:
        """A list of parameter names which are fittable."""
        return [name for name, param in self.parameters.items() if param.fittable]

    @property
    def not_fittable(self) -> List[str]:
        """A list of parameter names which are not fittable."""
        return [name for name, param in self.parameters.items() if not param.fittable]

    @property
    def uncertainties(self) -> dict:
        """A dict of uncertainties for all parameters with a not-NaN uncertainty.

        Caution: this is not the same as the parameter.uncertainty property.

        """
        return {k: i.uncertainty for k, i in self.parameters.items() if i.uncertainty is not None}

    @property
    def with_uncertainty(self) -> "Parameters":
        """Return parameters with a not-NaN uncertainty.

        The parameters are the same objects as in the original Parameters object, not a copy.

        """
        param_dict = {k: i for k, i in self.parameters.items() if i.uncertainty is not None}
        params = Parameters()
        for param in param_dict.values():
            params.add_parameter(param)
        return params

    @property
    def nominal_values(self) -> dict:
        """A dict of nominal values for all parameters with a nominal value."""
        return {
            k: i.nominal_value for k, i in self.parameters.items() if i.nominal_value is not None
        }

    def __call__(
        self, return_fittable: Optional[bool] = False, **kwargs: Optional[Dict]
    ) -> Dict[str, float]:
        """Return a dictionary of parameter values, optionally filtered to return only fittable
        parameters.

        Args:
            return_fittable (bool, optional (default=False)):
                Indicates if only fittable parameters should be returned.

        Keyword Args:
            kwargs (dict): Additional keyword arguments to override parameter values.

        Raises:
            ValueError: If a parameter name is not found.

        Returns:
            dict: A dictionary of parameter values.

        """
        values = {}

        # check that all kwargs are valid parameter names
        for name in kwargs:
            if name not in self.parameters:
                raise ValueError(f"Parameter '{name}' not found.")

        for name, param in self.parameters.items():
            new_val = kwargs.get(name, None)
            if (return_fittable and param.fittable) or (not return_fittable):
                values[name] = new_val if new_val is not None else param.nominal_value
        if any(i is None for k, i in values.items()):
            emptypars = ", ".join([k for k, i in values.items() if i is None])
            raise AssertionError(
                "All parameters must be set explicitly, or have a nominal value, "
                "not satisfied for: " + emptypars
            )
        return values

    def __getattr__(self, name: str) -> Parameter:
        """Retrieves a Parameter object by attribute access.

        Args:
            name (str): The name of the parameter.

        Raises:
            AttributeError: If the attribute is not found.

        Returns:
            Parameter: The retrieved Parameter object.

        """
        try:
            return super().__getattribute__("parameters")[name]
        except KeyError:
            raise AttributeError(f"Attribute '{name}' not found.")

    def __getitem__(self, name: str) -> Parameter:
        """Retrieves a Parameter object by dictionary access.

        Args:
            name (str): The name of the parameter.

        Raises:
            KeyError: If the key is not found.

        Returns:
            Parameter: The retrieved Parameter object.

        """
        if name in self.parameters:
            return self.parameters[name]
        else:
            raise KeyError(f"Key '{name}' not found.")

    def __eq__(self, other: object) -> bool:
        """Return True if all parameters are equal."""
        if isinstance(other, Parameters):
            names = set(self.names + other.names)
            return all(getattr(self, n) == getattr(other, n) for n in names)
        else:
            return False

    def values_in_fit_limits(self, **kwargs: Dict) -> bool:
        """Return True if all values are within the fit limits.

        Keyword Args:
            kwargs (dict): The parameter values to check.

        Returns:
            bool: True if all values are within the fit limits.

        """
        return all(
            self.parameters[name].value_in_fit_limits(value) for name, value in kwargs.items()
        )<|MERGE_RESOLUTION|>--- conflicted
+++ resolved
@@ -1,10 +1,6 @@
 import warnings
-<<<<<<< HEAD
-from typing import Any, Dict, List, Optional, Tuple
+from typing import Any, Dict, List, Tuple, Iterator, Optional, Union, cast
 import pandas as pd
-=======
-from typing import Any, Dict, List, Tuple, Iterator, Optional, Union, cast
->>>>>>> 35e4c7c6
 
 # These imports are needed to evaluate the uncertainty string
 import numpy  # noqa: F401
