--- conflicted
+++ resolved
@@ -6,9 +6,8 @@
 from glob import glob
 from copy import deepcopy
 from pydoc import locate
-from typing import Tuple
 import logging
-from typing import List, Optional
+from typing import List, Tuple, Optional, Union, get_args, get_origin
 
 # These imports are needed to evaluate strings
 import numpy  # noqa: F401
@@ -104,17 +103,9 @@
     return importlib_resources.files("alea") / sub_directory
 
 
-<<<<<<< HEAD
-def formatted_to_asterisked(formatted, wildcards: Optional[str or list]=None):
-    """
-    Convert formatted string to asterisk
-    Sometimes a parameter(usually shape parameter) is not specified in formatted string,
-    this function replace the parameter with asterisk.
-=======
-def formatted_to_asterisked(formatted):
+def formatted_to_asterisked(formatted, wildcards: Optional[Union[str, List[str]]] = None):
     """Convert formatted string to asterisk Sometimes a parameter(usually shape parameter) is not
     specified in formatted string, this function replace the parameter with asterisk.
->>>>>>> 35e4c7c6
 
     Args:
         formatted (str): formatted string
@@ -126,39 +117,29 @@
 
     """
     asterisked = formatted
-<<<<<<< HEAD
     # find all wildcards
     if wildcards is None:
-        wildcards = re.findall("\{(.*?)\}", formatted)
+        wildcards = re.findall("{(.*?)}", formatted)
     else:
         if isinstance(wildcards, str):
             wildcards = [wildcards]
         else:
             if not isinstance(wildcards, list):
                 raise ValueError(
-                    f"wildcards must be a string or list of strings, not {type(wildcards)}")
+                    f"wildcards must be a string or list of strings, not {type(wildcards)}"
+                )
         _wildcards = []
         for wildcard in wildcards:
-            _wildcards += re.findall("\{" + wildcard + "(.*?)\}", formatted)
+            _wildcards += re.findall("{" + wildcard + "(.*?)}", formatted)
         wildcards = _wildcards
     # replace wildcards with asterisk
     for wildcard in wildcards:
-        asterisked = asterisked.replace('{' + wildcard + '}', "*")
+        asterisked = asterisked.replace("{" + wildcard + "}", "*")
     return asterisked
 
 
 def get_file_path(fname, folder_list: Optional[List[str]] = None):
-    """Find the full path to the resource file
-    Try 5 methods in the following order
-=======
-    for found in re.findall("\{(.*?)\}", formatted):  # noqa: W605
-        asterisked = asterisked.replace("{" + found + "}", "*")  # noqa: W605
-    return asterisked
-
-
-def get_file_path(fname, folder_list=None):
     """Find the full path to the resource file Try 5 methods in the following order.
->>>>>>> 35e4c7c6
 
     #. fname begin with '/', return absolute path
     #. folder begin with '/', return folder + name
@@ -203,13 +184,8 @@
     raise RuntimeError(f"Can not find {fname}, please check your file system")
 
 
-<<<<<<< HEAD
 def get_template_folder_list(likelihood_config, extra_template_path: Optional[str] = None):
-    """Get a list of template_folder from likelihood_config"""
-=======
-def get_template_folder_list(likelihood_config):
     """Get a list of template_folder from likelihood_config."""
->>>>>>> 35e4c7c6
     if "template_folder" not in likelihood_config:
         # return empty list if template_folder is not specified
         likelihood_config["template_folder"] = []
@@ -220,15 +196,10 @@
     elif likelihood_config["template_folder"] is None:
         template_folder_list = []
     else:
-<<<<<<< HEAD
-        raise ValueError(
-            "template_folder must be either a string or a list of strings.")
+        raise ValueError("template_folder must be either a string or a list of strings.")
     # Add extra_template_path to the end of template_folder_list
     if extra_template_path is not None:
         template_folder_list.append(extra_template_path)
-=======
-        raise ValueError("template_folder must be either a string or a list of strings.")
->>>>>>> 35e4c7c6
     return template_folder_list
 
 
@@ -257,17 +228,35 @@
     return value
 
 
+def can_assign_to_typing(value_type, target_type) -> bool:
+    """Check if value_type can be assigned to target_type. This is useful when converting Runner's
+    argument into strings.
+
+    Args:
+        value_type: type of the value, might be float, int, etc.
+        target_type: type of the target, might be Optinal, Union, etc.
+
+    """
+    if get_origin(target_type) is Union:
+        # If the target type is a Union (like Optional)
+        return any(can_assign_to_typing(value_type, t) for t in get_args(target_type))
+    else:
+        if get_origin(target_type):
+            return issubclass(value_type, get_origin(target_type))
+        else:
+            return issubclass(value_type, target_type)
+
+
 def add_i_batch(filename):
-    """Add i_batch to filename"""
-    if 'i_batch' in filename:
-        raise ValueError('i_batch already in filename')
+    """Add i_batch to filename."""
+    if "i_batch" in filename:
+        raise ValueError("i_batch already in filename")
     fpat_split = os.path.splitext(filename)
-    return fpat_split[0] + '_{i_batch:d}' + fpat_split[1]
+    return fpat_split[0] + "_{i_batch:d}" + fpat_split[1]
 
 
 def convert_variations(variations: dict, iteration) -> list:
-    """
-    Convert variations to a list of dict, according to the iteration method.
+    """Convert variations to a list of dict, according to the iteration method.
 
     Args:
         variations (dict): variations to be converted
@@ -275,6 +264,7 @@
 
     Returns:
         list: a list of dict
+
     """
     for k, v in variations.items():
         if isinstance(v, str):
@@ -287,33 +277,31 @@
 
 
 def convert_to_zip(to_zip):
-    """
-    Convert dict into a list of dict, according to the zip method.
+    """Convert dict into a list of dict, according to the zip method.
 
     Example:
         >>> convert_to_zip({'a': [1, 2], 'b': [3, 4]})
         [{'a': 1, 'b': 3}, {'a': 2, 'b': 4}]
+
     """
     return convert_variations(to_zip, zip)
 
 
 def convert_to_vary(to_vary):
-    """
-    Convert dict into a list of dict, according to the itertools.product method.
+    """Convert dict into a list of dict, according to the itertools.product method.
 
     Example:
         >>> convert_to_vary({'a': [1, 2], 'b': [3, 4]})
         [{'a': 1, 'b': 3}, {'a': 1, 'b': 4}, {'a': 2, 'b': 3}, {'a': 2, 'b': 4}]
+
     """
     return convert_variations(to_vary, itertools.product)
 
 
 def compute_variations(to_zip, to_vary, in_common) -> list:
-    """
-    Compute variations of Runner from to_zip, to_vary and in_common.
-    By priority, the order is to_zip, to_vary, in_common.
-    The values in to_zip will overwrite the keys in to_vary and in_common.
-    The values in to_vary will overwrite the keys in in_common.
+    """Compute variations of Runner from to_zip, to_vary and in_common. By priority, the order is
+    to_zip, to_vary, in_common. The values in to_zip will overwrite the keys in to_vary and
+    in_common. The values in to_vary will overwrite the keys in in_common.
 
     Args:
         to_zip (dict): variations to be zipped
@@ -322,6 +310,7 @@
 
     Returns:
         list: a list of dict
+
     """
     zipped = convert_to_zip(to_zip=to_zip)
     varied = convert_to_vary(to_vary=to_vary)
