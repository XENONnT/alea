import os
import yaml
import pkg_resources
from copy import deepcopy
from pydoc import locate
import logging

import numpy as np

logging.basicConfig(level=logging.INFO)


def get_analysis_space(analysis_space: dict) -> list:
    eval_analysis_space = []

    for element in analysis_space:
        for key, value in element.items():
            if isinstance(value, str) and value.startswith("np."):
                eval_element = (key, eval(value))
            elif isinstance(value, str):
                eval_element = (key,
                                np.fromstring(value,
                                              dtype=float,
                                              sep=" "))
            elif isinstance(value, list):
                eval_element = (key, np.array(value))
            else:
                raise ValueError(f"analysis_space for dimension {key} not understood.")

            eval_analysis_space.append(eval_element)
    return eval_analysis_space


def adapt_likelihood_config_for_blueice(
    likelihood_config: dict,
    template_folder_list: list) -> dict:
    """
    Adapt likelihood config to be compatible with blueice.

    Args:
        likelihood_config (dict): likelihood config dict
        template_folder_list (list): list of possible base folders.
            Ordered by priority.

    Returns:
        dict: adapted likelihood config
    """
<<<<<<< HEAD
    template_folder = None
    for template_folder in template_folder_list:
        # if template folder starts with alea: get location of alea
        if template_folder.startswith("alea/"):
            alea_dir = os.path.dirname(os.path.abspath(alea.__file__))
            template_folder = os.path.join(alea_dir, template_folder.replace("alea/", ""))
        # check if template folder exists
        if not os.path.isdir(template_folder):
            template_folder = None
        else:
            break
    # raise error if no template folder is found
    if template_folder is None:
        raise FileNotFoundError("No template folder found. Please provide a valid template folder.")
=======

    likelihood_config_copy = deepcopy(likelihood_config)

    likelihood_config_copy["analysis_space"] = get_analysis_space(
        likelihood_config_copy["analysis_space"])

    likelihood_config_copy["default_source_class"] = locate(
        likelihood_config_copy["default_source_class"])

    for source in likelihood_config_copy["sources"]:
        source["templatename"] = get_file_path(
            source["template_filename"], template_folder_list)
    return likelihood_config_copy


def load_yaml(file_name: str):
    """Load data from yaml file."""
    with open(get_file_path(file_name), 'r') as file:
        data = yaml.safe_load(file)
    return data


def _get_abspath(file_name):
    """Get the abspath of the file. Raise FileNotFoundError when not found in any subfolder"""
    for sub_dir in ('model_configs', 'runner_configs', 'templates'):
        p = os.path.join(_package_path(sub_dir), file_name)
        if os.path.exists(p):
            return p
    raise FileNotFoundError(f'Cannot find {file_name}')


def _package_path(sub_directory):
    """Get the abs path of the requested sub folder"""
    return pkg_resources.resource_filename('alea', f'{sub_directory}')


def get_file_path(fname, folder_list=None):
    """Find the full path to the resource file
    Try 5 methods in the following order

    #. fname begin with '/', return absolute path
    #. folder begin with '/', return folder + name
    #. can get file from _get_abspath, return alea internal file path
    #. can be found in local installed ntauxfiles, return ntauxfiles absolute path
    #. can be downloaded from MongoDB, download and return cached path
    """
    if folder_list is None:
        folder_list = []
    # 1. From absolute path
    # Usually Config.default is a absolute path
    if fname.startswith('/'):
        return fname

    # 2. From local folder
    # Use folder as prefix
    for folder in folder_list:
        if folder.startswith('/'):
            fpath = os.path.join(folder, fname)
            if os.path.exists(fpath):
                logging.info(f'Load {fname} successfully from {fpath}')
                return fpath

    # 3. From alea internal files
    try:
        return _get_abspath(fname)
    except FileNotFoundError:
        pass
>>>>>>> aee4080a

    # raise error when can not find corresponding file
    raise RuntimeError(f'Can not find {fname}, please check your file system')


def get_template_folder_list(likelihood_config):
    """Get a list of template_folder from likelihood_config"""
    if "template_folder" not in likelihood_config:
        # return empty list if template_folder is not specified
        likelihood_config["template_folder"] = []
    if isinstance(likelihood_config["template_folder"], str):
        template_folder_list = [likelihood_config["template_folder"]]
    elif isinstance(likelihood_config["template_folder"], list):
        template_folder_list = likelihood_config["template_folder"]
    else:
        raise ValueError(
            "template_folder must be either a string or a list of strings.")
    return template_folder_list<|MERGE_RESOLUTION|>--- conflicted
+++ resolved
@@ -45,22 +45,6 @@
     Returns:
         dict: adapted likelihood config
     """
-<<<<<<< HEAD
-    template_folder = None
-    for template_folder in template_folder_list:
-        # if template folder starts with alea: get location of alea
-        if template_folder.startswith("alea/"):
-            alea_dir = os.path.dirname(os.path.abspath(alea.__file__))
-            template_folder = os.path.join(alea_dir, template_folder.replace("alea/", ""))
-        # check if template folder exists
-        if not os.path.isdir(template_folder):
-            template_folder = None
-        else:
-            break
-    # raise error if no template folder is found
-    if template_folder is None:
-        raise FileNotFoundError("No template folder found. Please provide a valid template folder.")
-=======
 
     likelihood_config_copy = deepcopy(likelihood_config)
 
@@ -128,7 +112,6 @@
         return _get_abspath(fname)
     except FileNotFoundError:
         pass
->>>>>>> aee4080a
 
     # raise error when can not find corresponding file
     raise RuntimeError(f'Can not find {fname}, please check your file system')
