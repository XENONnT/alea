--- conflicted
+++ resolved
@@ -33,48 +33,33 @@
         cls.model = GaussianModel(parameter_definition=gaussian_model_parameter_definition)
 
     def test_data_generation(self):
-<<<<<<< HEAD
-        """Test generation of data"""
+        """Test generation of data."""
         self.model.data = self.model.generate_data(mu=0)
         try:
             error_raised = True
             self.model.generate_data(mu=0, sigma=2)
             error_raised = False
         except Exception:
-            print('Error correctly raised when generate_data with non-fittable parameter')
+            print("Error correctly raised when generate_data with non-fittable parameter")
         else:
             if not error_raised:
                 raise RuntimeError(
-                    'Should raise error when generate_data with non-fittable parameter')
-
-    def test_data_storage(self):
-        """Test storage of data to file and retrieval of data from file"""
-        toydata_file = 'simple_data.h5'
-        self.model.data = self.model.generate_data(mu=0)
-=======
-        """Test generation of data."""
-        self.model.data = self.model.generate_data(mu=0, sigma=2)
+                    "Should raise error when generate_data with non-fittable parameter"
+                )
 
     def test_data_storage(self):
         """Test storage of data to file and retrieval of data from file."""
         toydata_file = "simple_data.h5"
-        self.model.data = self.model.generate_data(mu=0, sigma=2)
->>>>>>> 35e4c7c6
+        self.model.data = self.model.generate_data(mu=0)
         self.model.store_data(toydata_file, [self.model.data])
         stored_data = inference_interface.toydata_from_file(toydata_file)
         assert self.model.data == stored_data[0], "Stored data disagrees with data!"
         remove(toydata_file)
 
     def test_fit_result(self):
-<<<<<<< HEAD
-        """Test fitting of data"""
+        """Test fitting of data."""
         self.model.data = self.model.generate_data(mu=0)
-        hat_meas = self.model.data[0]['hat_mu'].item()
-=======
-        """Test fitting of data."""
-        self.model.data = self.model.generate_data(mu=0, sigma=2)
         hat_meas = self.model.data[0]["hat_mu"].item()
->>>>>>> 35e4c7c6
         best_fit, lf = self.model.fit(sigma=2)
         hat_fit = best_fit["mu"]
         self.assertAlmostEqual(hat_meas, hat_fit)
