from os import remove
import inspect
import pytest
from unittest import TestCase

import numpy as np
from inference_interface import toyfiles_to_numpy

from alea.utils import load_yaml
from alea.runner import Runner

from .test_gaussian_model import gaussian_model_parameter_definition


<<<<<<< HEAD
COMPUTE_CONFIDENCE_INTERVAL = True


@pytest.mark.usefixtures('rm_cache')
=======
@pytest.mark.usefixtures("rm_cache")
>>>>>>> 35e4c7c6
class TestRunner(TestCase):
    """Test of the Runner class."""

    @classmethod
    def setUp(cls):
<<<<<<< HEAD
        """Initialise the Runner instance"""
        cls.running_config = load_yaml('unbinned_wimp_running.yaml')
        cls.toydata_file = 'simple_data.h5'
        cls.output_file = 'test_toymc.h5'
=======
        """Initialise the Runner instance."""
        cls.runner_config = load_yaml("unbinned_wimp_running.yaml")
        cls.model_config = load_yaml(cls.runner_config["statistical_model_config"])
        cls.toydata_file = "simple_data.h5"
        cls.output_file = "test_toymc.h5"
>>>>>>> 35e4c7c6
        cls.n_mc = 3

    def set_gaussian_runner(self, toydata_mode="generate_and_write"):
        """Set a new runner instance with GaussianModel."""
        self.runner = Runner(
            statistical_model="alea.examples.gaussian_model.GaussianModel",
            poi="mu",
            hypotheses=["free", "null", "true"],
            n_mc=self.n_mc,
<<<<<<< HEAD
            generate_values={'mu': 1.},
            nominal_values={'sigma': 1.},
=======
            generate_values={"mu": 1.0, "sigma": 1.0},
>>>>>>> 35e4c7c6
            parameter_definition=gaussian_model_parameter_definition,
            compute_confidence_interval=COMPUTE_CONFIDENCE_INTERVAL,
            toydata_mode=toydata_mode,
            toydata_file=self.toydata_file,
            output_file=self.output_file,
        )

    def set_blueice_runner(self, toydata_mode="generate_and_write"):
        """Set a new runner instance with BlueiceExtendedModel."""
        # TODO: interpret the config file after submitter class is implemented
<<<<<<< HEAD
        parameter_zvc = self.running_config['computation_options']['discovery_power']
        self.runner = Runner(
            statistical_model=self.running_config['statistical_model'],
            poi=self.running_config['poi'],
            hypotheses=parameter_zvc['in_common']['hypotheses'],
            n_mc=self.n_mc,
            generate_values={'wimp_rate_multiplier': 1.0},
            statistical_model_config=self.running_config['statistical_model_config'],
            compute_confidence_interval=COMPUTE_CONFIDENCE_INTERVAL,
=======
        parameter_zvc = self.runner_config["computation"]["discovery_power"]
        self.runner = Runner(
            statistical_model=self.runner_config["statistical_model"],
            poi=self.runner_config["poi"],
            hypotheses=parameter_zvc["parameters_in_common"]["hypotheses"],
            n_mc=self.n_mc,
            generate_values={"wimp_rate_multiplier": 1.0},
            parameter_definition=self.model_config["parameter_definition"],
            likelihood_config=self.model_config["likelihood_config"],
            compute_confidence_interval=True,
>>>>>>> 35e4c7c6
            toydata_mode=toydata_mode,
            toydata_file=self.toydata_file,
            output_file=self.output_file,
        )

    def test_runners(self):
<<<<<<< HEAD
        """Test of the simulate_and_fit and write_output method"""
=======
        """Test of the toy_simulation and write_output method."""
>>>>>>> 35e4c7c6
        set_runners = [self.set_gaussian_runner, self.set_blueice_runner]
        for set_runner in set_runners:
            # test toydata_mode generate_and_write
            set_runner()
            self.runner.run()
            remove(self.output_file)

            # test toydata_mode read
            set_runner(toydata_mode="read")
            self.runner.run()
            remove(self.toydata_file)

            # check confidence interval computation
<<<<<<< HEAD
            if COMPUTE_CONFIDENCE_INTERVAL:
                results = toyfiles_to_numpy(self.runner._output_file)
                mask = np.any(np.isnan(results['free']['dl']))
                mask &= np.any(np.isnan(results['free']['ul']))
                if mask:
                    raise ValueError('Confidence interval computation failed!')
            remove(self.output_file)

    def test_init_signatures(self):
        """Test the signatures of the Runner.__init__"""
        args, varargs, varkw, defaults, kwonlyargs, kwonlydefaults, annotations = inspect.getfullargspec(Runner.__init__)  # noqa
        if (len(annotations) != len(args[1:])) or (len(defaults) != len(args[1:])):
            raise ValueError(
                'The number of annotations and defaults of Runner.__init__ must be the same!')
=======
            results = toyfiles_to_numpy(self.runner._output_file)
            if np.any(np.isnan(results["free"]["dl"])) or np.any(np.isnan(results["free"]["ul"])):
                raise ValueError("Confidence interval computation failed!")
            remove(self.output_file)
>>>>>>> 35e4c7c6
<|MERGE_RESOLUTION|>--- conflicted
+++ resolved
@@ -12,31 +12,19 @@
 from .test_gaussian_model import gaussian_model_parameter_definition
 
 
-<<<<<<< HEAD
 COMPUTE_CONFIDENCE_INTERVAL = True
 
 
-@pytest.mark.usefixtures('rm_cache')
-=======
 @pytest.mark.usefixtures("rm_cache")
->>>>>>> 35e4c7c6
 class TestRunner(TestCase):
     """Test of the Runner class."""
 
     @classmethod
     def setUp(cls):
-<<<<<<< HEAD
-        """Initialise the Runner instance"""
-        cls.running_config = load_yaml('unbinned_wimp_running.yaml')
-        cls.toydata_file = 'simple_data.h5'
-        cls.output_file = 'test_toymc.h5'
-=======
         """Initialise the Runner instance."""
-        cls.runner_config = load_yaml("unbinned_wimp_running.yaml")
-        cls.model_config = load_yaml(cls.runner_config["statistical_model_config"])
+        cls.running_config = load_yaml("unbinned_wimp_running.yaml")
         cls.toydata_file = "simple_data.h5"
         cls.output_file = "test_toymc.h5"
->>>>>>> 35e4c7c6
         cls.n_mc = 3
 
     def set_gaussian_runner(self, toydata_mode="generate_and_write"):
@@ -46,12 +34,8 @@
             poi="mu",
             hypotheses=["free", "null", "true"],
             n_mc=self.n_mc,
-<<<<<<< HEAD
-            generate_values={'mu': 1.},
-            nominal_values={'sigma': 1.},
-=======
-            generate_values={"mu": 1.0, "sigma": 1.0},
->>>>>>> 35e4c7c6
+            generate_values={"mu": 1.0},
+            nominal_values={"sigma": 1.0},
             parameter_definition=gaussian_model_parameter_definition,
             compute_confidence_interval=COMPUTE_CONFIDENCE_INTERVAL,
             toydata_mode=toydata_mode,
@@ -62,39 +46,22 @@
     def set_blueice_runner(self, toydata_mode="generate_and_write"):
         """Set a new runner instance with BlueiceExtendedModel."""
         # TODO: interpret the config file after submitter class is implemented
-<<<<<<< HEAD
-        parameter_zvc = self.running_config['computation_options']['discovery_power']
+        parameter_zvc = self.running_config["computation_options"]["discovery_power"]
         self.runner = Runner(
-            statistical_model=self.running_config['statistical_model'],
-            poi=self.running_config['poi'],
-            hypotheses=parameter_zvc['in_common']['hypotheses'],
-            n_mc=self.n_mc,
-            generate_values={'wimp_rate_multiplier': 1.0},
-            statistical_model_config=self.running_config['statistical_model_config'],
-            compute_confidence_interval=COMPUTE_CONFIDENCE_INTERVAL,
-=======
-        parameter_zvc = self.runner_config["computation"]["discovery_power"]
-        self.runner = Runner(
-            statistical_model=self.runner_config["statistical_model"],
-            poi=self.runner_config["poi"],
-            hypotheses=parameter_zvc["parameters_in_common"]["hypotheses"],
+            statistical_model=self.running_config["statistical_model"],
+            poi=self.running_config["poi"],
+            hypotheses=parameter_zvc["in_common"]["hypotheses"],
             n_mc=self.n_mc,
             generate_values={"wimp_rate_multiplier": 1.0},
-            parameter_definition=self.model_config["parameter_definition"],
-            likelihood_config=self.model_config["likelihood_config"],
-            compute_confidence_interval=True,
->>>>>>> 35e4c7c6
+            statistical_model_config=self.running_config["statistical_model_config"],
+            compute_confidence_interval=COMPUTE_CONFIDENCE_INTERVAL,
             toydata_mode=toydata_mode,
             toydata_file=self.toydata_file,
             output_file=self.output_file,
         )
 
     def test_runners(self):
-<<<<<<< HEAD
-        """Test of the simulate_and_fit and write_output method"""
-=======
-        """Test of the toy_simulation and write_output method."""
->>>>>>> 35e4c7c6
+        """Test of the simulate_and_fit and write_output method."""
         set_runners = [self.set_gaussian_runner, self.set_blueice_runner]
         for set_runner in set_runners:
             # test toydata_mode generate_and_write
@@ -108,24 +75,26 @@
             remove(self.toydata_file)
 
             # check confidence interval computation
-<<<<<<< HEAD
             if COMPUTE_CONFIDENCE_INTERVAL:
                 results = toyfiles_to_numpy(self.runner._output_file)
-                mask = np.any(np.isnan(results['free']['dl']))
-                mask &= np.any(np.isnan(results['free']['ul']))
+                mask = np.any(np.isnan(results["free"]["dl"]))
+                mask &= np.any(np.isnan(results["free"]["ul"]))
                 if mask:
-                    raise ValueError('Confidence interval computation failed!')
+                    raise ValueError("Confidence interval computation failed!")
             remove(self.output_file)
 
     def test_init_signatures(self):
         """Test the signatures of the Runner.__init__"""
-        args, varargs, varkw, defaults, kwonlyargs, kwonlydefaults, annotations = inspect.getfullargspec(Runner.__init__)  # noqa
+        (
+            args,
+            varargs,
+            varkw,
+            defaults,
+            kwonlyargs,
+            kwonlydefaults,
+            annotations,
+        ) = inspect.getfullargspec(Runner.__init__)
         if (len(annotations) != len(args[1:])) or (len(defaults) != len(args[1:])):
             raise ValueError(
-                'The number of annotations and defaults of Runner.__init__ must be the same!')
-=======
-            results = toyfiles_to_numpy(self.runner._output_file)
-            if np.any(np.isnan(results["free"]["dl"])) or np.any(np.isnan(results["free"]["ul"])):
-                raise ValueError("Confidence interval computation failed!")
-            remove(self.output_file)
->>>>>>> 35e4c7c6
+                "The number of annotations and defaults of Runner.__init__ must be the same!"
+            )